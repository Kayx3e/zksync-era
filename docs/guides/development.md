--- conflicted
+++ resolved
@@ -24,13 +24,8 @@
 
 This command will do the following:
 
-<<<<<<< HEAD
 - Generate `$ZKSYNC_HOME/etc/env/target/dev.env` file with settings for the applications.
-- Initialize docker containers with `geth` Ethereum node for local development.
-=======
-- Generate `$ZKSYNC_HOME/etc/env/dev.env` file with settings for the applications.
 - Initialize docker containers with `reth` Ethereum node for local development.
->>>>>>> f7c5c142
 - Download and unpack files for cryptographical backend.
 - Generate required smart contracts.
 - Compile all the smart contracts.
