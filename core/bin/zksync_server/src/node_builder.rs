--- conflicted
+++ resolved
@@ -402,7 +402,6 @@
         Ok(self)
     }
 
-<<<<<<< HEAD
     fn add_no_da_client_layer(mut self) -> anyhow::Result<Self> {
         self.node.add_layer(NoDAClientWiringLayer::new());
         Ok(self)
@@ -415,7 +414,10 @@
             state_keeper_config,
             da_config,
         ));
-=======
+
+        Ok(self)
+    }
+
     fn add_vm_runner_protective_reads_layer(mut self) -> anyhow::Result<Self> {
         let protective_reads_writer_config =
             try_load_config!(self.configs.protective_reads_writer_config);
@@ -424,7 +426,6 @@
             self.genesis_config.l2_chain_id,
         ));
 
->>>>>>> 2b8d9a30
         Ok(self)
     }
 
@@ -509,13 +510,11 @@
                 Component::CommitmentGenerator => {
                     self = self.add_commitment_generator_layer()?;
                 }
-<<<<<<< HEAD
                 Component::DADispatcher => {
                     self = self.add_no_da_client_layer()?.add_da_dispatcher_layer()?;
-=======
+                }
                 Component::VmRunnerProtectiveReads => {
                     self = self.add_vm_runner_protective_reads_layer()?;
->>>>>>> 2b8d9a30
                 }
             }
         }
