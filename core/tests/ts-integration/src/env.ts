--- conflicted
+++ resolved
@@ -174,18 +174,7 @@
     const network = process.env.CHAIN_ETH_NETWORK || 'localhost';
     const pathToHome = path.join(__dirname, '../../../../');
 
-<<<<<<< HEAD
-    let mainWalletPK;
-    if (network == 'localhost') {
-        const testConfigPath = path.join(process.env.ZKSYNC_HOME!, `etc/test_config/constant`);
-        const ethTestConfig = JSON.parse(fs.readFileSync(`${testConfigPath}/eth.json`, { encoding: 'utf-8' }));
-        mainWalletPK = ethers.Wallet.fromPhrase(ethTestConfig.test_mnemonic as string).privateKey;
-    } else {
-        mainWalletPK = ensureVariable(process.env.MASTER_WALLET_PK, 'Main wallet private key');
-    }
-=======
     let mainWalletPK = getMainWalletPk(pathToHome, network);
->>>>>>> 0a073120
 
     const l2NodeUrl = ensureVariable(
         process.env.ZKSYNC_WEB3_API_URL || process.env.API_WEB3_JSON_RPC_HTTP_URL,
@@ -331,9 +320,7 @@
         }),
         (key, value) => (key === 'decimals' ? BigInt(value) : value)
     );
-<<<<<<< HEAD
     return parsed;
-=======
 }
 
 function getTokensNew(pathToHome: string): Tokens {
@@ -387,5 +374,4 @@
         }
     }
     return tags;
->>>>>>> 0a073120
 }