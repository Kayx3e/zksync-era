--- conflicted
+++ resolved
@@ -36,14 +36,7 @@
 
 #[async_trait]
 impl TreeDataProvider for MockMainNodeClient {
-<<<<<<< HEAD
-    async fn batch_details(
-        &mut self,
-        number: L1BatchNumber,
-    ) -> TreeDataFetcherResult<Result<H256, MissingData>> {
-=======
     async fn batch_details(&mut self, number: L1BatchNumber) -> TreeDataProviderResult {
->>>>>>> 2b8d9a30
         if self.transient_error.fetch_and(false, Ordering::Relaxed) {
             let err = ClientError::RequestTimeout;
             return Err(EnrichedClientError::new(err, "batch_details").into());
@@ -51,14 +44,10 @@
         Ok(self
             .batch_details_responses
             .get(&number)
-<<<<<<< HEAD
-            .copied()
-=======
             .map(|&root_hash| TreeDataProviderOutput {
                 root_hash,
                 source: TreeDataProviderSource::BatchDetailsRpc,
             })
->>>>>>> 2b8d9a30
             .ok_or(MissingData::Batch))
     }
 }
@@ -76,7 +65,6 @@
     // Insert a single L2 block belonging to the batch.
     let mut block_header = create_l2_block(number.0);
     block_header.timestamp = timestamp;
-<<<<<<< HEAD
     transaction
         .blocks_dal()
         .insert_l2_block(&block_header)
@@ -96,27 +84,6 @@
         .await
         .unwrap();
 
-=======
-    transaction
-        .blocks_dal()
-        .insert_l2_block(&block_header)
-        .await
-        .unwrap();
-
-    let mut batch_header = create_l1_batch(number.0);
-    batch_header.timestamp = timestamp;
-    transaction
-        .blocks_dal()
-        .insert_mock_l1_batch(&batch_header)
-        .await
-        .unwrap();
-    transaction
-        .blocks_dal()
-        .mark_l2_blocks_as_executed_in_l1_batch(batch_header.number)
-        .await
-        .unwrap();
-
->>>>>>> 2b8d9a30
     // One initial write per L1 batch
     let initial_writes = [StorageKey::new(
         AccountTreeId::new(Address::repeat_byte(1)),
@@ -143,10 +110,7 @@
         let metrics = &*Box::leak(Box::<TreeDataFetcherMetrics>::default());
         let fetcher = TreeDataFetcher {
             data_provider: Box::new(client),
-<<<<<<< HEAD
-=======
             diamond_proxy_address: None,
->>>>>>> 2b8d9a30
             pool: pool.clone(),
             metrics,
             health_updater: ReactiveHealthCheck::new("tree_data_fetcher").1,
@@ -337,27 +301,16 @@
 
 #[async_trait]
 impl TreeDataProvider for SlowMainNode {
-<<<<<<< HEAD
-    async fn batch_details(
-        &mut self,
-        number: L1BatchNumber,
-    ) -> TreeDataFetcherResult<Result<H256, MissingData>> {
-=======
     async fn batch_details(&mut self, number: L1BatchNumber) -> TreeDataProviderResult {
->>>>>>> 2b8d9a30
         if number != L1BatchNumber(1) {
             return Ok(Err(MissingData::Batch));
         }
         let request_count = self.request_count.fetch_add(1, Ordering::Relaxed);
         Ok(if request_count >= self.compute_root_hash_after {
-<<<<<<< HEAD
-            Ok(H256::repeat_byte(1))
-=======
             Ok(TreeDataProviderOutput {
                 root_hash: H256::repeat_byte(1),
                 source: TreeDataProviderSource::BatchDetailsRpc,
             })
->>>>>>> 2b8d9a30
         } else {
             Err(MissingData::RootHash)
         })
