--- conflicted
+++ resolved
@@ -29,12 +29,8 @@
         circuit_breaker_checker::CircuitBreakerCheckerLayer,
         commitment_generator::CommitmentGeneratorLayer,
         contract_verification_api::ContractVerificationApiLayer,
-<<<<<<< HEAD
         da_dispatcher::DataAvailabilityDispatcherLayer,
-        eth_sender::EthSenderLayer,
-=======
         eth_sender::{EthTxAggregatorLayer, EthTxManagerLayer},
->>>>>>> 27a26cbb
         eth_watch::EthWatchLayer,
         healtcheck_server::HealthCheckLayer,
         house_keeper::HouseKeeperLayer,
