--- conflicted
+++ resolved
@@ -10,11 +10,7 @@
 
 use super::Transaction;
 use crate::{
-<<<<<<< HEAD
-    abi,
-=======
     abi, ethabi,
->>>>>>> bad5a6c0
     helpers::unix_timestamp_ms,
     l1::error::L1TxParseError,
     l2::TransactionType,
@@ -303,37 +299,6 @@
             }
             .into(),
             factory_deps,
-<<<<<<< HEAD
-        }
-    }
-}
-
-impl TryFrom<abi::NewPriorityRequest> for L1Tx {
-    type Error = L1TxParseError;
-
-    fn try_from(req: abi::NewPriorityRequest) -> Result<Self, Self::Error> {
-        assert_eq!(
-            req.transaction.tx_type,
-            PRIORITY_OPERATION_L2_TX_TYPE.into()
-        );
-        assert_eq!(req.transaction.nonce, req.tx_id); // serial id from decoded from transaction bytes should be equal to one from event
-        assert_eq!(req.transaction.max_priority_fee_per_gas, U256::zero());
-        assert_eq!(req.transaction.paymaster, U256::zero());
-        assert_eq!(req.transaction.hash(), H256::from_slice(&req.tx_hash));
-        let factory_deps_hashes: Vec<_> = req
-            .factory_deps
-            .iter()
-            .map(|b| h256_to_u256(hash_bytecode(b)))
-            .collect();
-        assert_eq!(req.transaction.factory_deps, factory_deps_hashes);
-        for item in &req.transaction.reserved[2..] {
-            assert_eq!(item, &U256::zero());
-        }
-        assert!(req.transaction.signature.is_empty());
-        // TODO (SMA-1621): check that `reservedDynamic` are constructed correctly.
-        assert!(req.transaction.paymaster_input.is_empty());
-        assert!(req.transaction.reserved_dynamic.is_empty());
-=======
         }
     }
 }
@@ -361,7 +326,6 @@
         anyhow::ensure!(req.transaction.signature.is_empty());
         anyhow::ensure!(req.transaction.paymaster_input.is_empty());
         anyhow::ensure!(req.transaction.reserved_dynamic.is_empty());
->>>>>>> bad5a6c0
 
         let common_data = L1TxCommonData {
             serial_id: PriorityOpId(req.transaction.nonce.try_into().unwrap()),
@@ -398,15 +362,9 @@
     type Error = L1TxParseError;
 
     fn try_from(event: Log) -> Result<Self, Self::Error> {
-<<<<<<< HEAD
-        let mut tx: L1Tx = abi::NewPriorityRequest::decode(&event.data.0)
-            .unwrap()
-            .try_into()?;
-=======
         let mut tx: L1Tx = abi::NewPriorityRequest::decode(&event.data.0)?
             .try_into()
             .map_err(|err| L1TxParseError::from(ethabi::Error::Other(format!("{err:#}").into())))?;
->>>>>>> bad5a6c0
         // TODO (PLA-962): start setting it to 0 for all new transactions.
         tx.common_data.eth_block = event
             .block_number
