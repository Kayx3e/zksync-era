--- conflicted
+++ resolved
@@ -270,7 +270,7 @@
         Self {
             tx_id: t.common_data.serial_id.0.into(),
             tx_hash: t.common_data.canonical_tx_hash.to_fixed_bytes(),
-            expiration_timestamp: t.common_data.deadline_block,
+            expiration_timestamp: 0,
             transaction: abi::L2CanonicalTransaction {
                 tx_type: PRIORITY_OPERATION_L2_TX_TYPE.into(),
                 from: address_to_u256(&t.common_data.sender),
@@ -303,22 +303,14 @@
     }
 }
 
-<<<<<<< HEAD
 impl TryFrom<abi::NewPriorityRequest> for L1Tx {
     type Error = L1TxParseError;
-=======
-        let eth_block = event
-            .block_number
-            .expect("Event block number is missing")
-            .as_u64();
->>>>>>> ac61fedb
 
     fn try_from(req: abi::NewPriorityRequest) -> Result<Self, Self::Error> {
         assert_eq!(
             req.transaction.tx_type,
             PRIORITY_OPERATION_L2_TX_TYPE.into()
         );
-<<<<<<< HEAD
         assert_eq!(req.transaction.nonce, req.tx_id); // serial id from decoded from transaction bytes should be equal to one from event
         assert_eq!(req.transaction.max_priority_fee_per_gas, U256::zero());
         assert_eq!(req.transaction.paymaster, U256::zero());
@@ -330,59 +322,6 @@
             .collect();
         assert_eq!(req.transaction.factory_deps, factory_deps_hashes);
         for item in &req.transaction.reserved[2..] {
-=======
-
-        let canonical_tx_hash = H256::from_slice(&dec_ev.remove(0).into_fixed_bytes().unwrap());
-
-        // DEPRECATED.
-        let _deadline_block = dec_ev.remove(0).into_uint().unwrap().as_u64();
-
-        // Decoding transaction bytes
-        let mut transaction = match dec_ev.remove(0) {
-            Token::Tuple(tx) => tx,
-            _ => unreachable!(),
-        };
-
-        assert_eq!(transaction.len(), 16);
-
-        let tx_type = transaction.remove(0).into_uint().unwrap();
-        assert_eq!(tx_type.clone(), U256::from(PRIORITY_OPERATION_L2_TX_TYPE));
-
-        let sender = transaction.remove(0).into_address().unwrap();
-        let contract_address = transaction.remove(0).into_address().unwrap();
-
-        let gas_limit = transaction.remove(0).into_uint().unwrap();
-
-        let gas_per_pubdata_limit = transaction.remove(0).into_uint().unwrap();
-
-        let max_fee_per_gas = transaction.remove(0).into_uint().unwrap();
-
-        let max_priority_fee_per_gas = transaction.remove(0).into_uint().unwrap();
-        assert_eq!(max_priority_fee_per_gas, U256::zero());
-
-        let paymaster = transaction.remove(0).into_address().unwrap();
-        assert_eq!(paymaster, H160::zero());
-
-        let serial_id_from_tx = transaction.remove(0).into_uint().unwrap();
-        assert_eq!(serial_id_from_tx, serial_id.0.into()); // serial id from decoded from transaction bytes should be equal to one from event
-
-        let msg_value = transaction.remove(0).into_uint().unwrap();
-
-        let reserved = transaction
-            .remove(0)
-            .into_fixed_array()
-            .unwrap()
-            .into_iter()
-            .map(|token| token.into_uint().unwrap())
-            .collect::<Vec<_>>();
-        assert_eq!(reserved.len(), 4);
-
-        let to_mint = reserved[0];
-        let refund_recipient = u256_to_account_address(&reserved[1]);
-
-        // All other reserved fields should be zero
-        for item in reserved.iter().skip(2) {
->>>>>>> ac61fedb
             assert_eq!(item, &U256::zero());
         }
         assert!(req.transaction.signature.is_empty());
@@ -391,16 +330,9 @@
         assert!(req.transaction.reserved_dynamic.is_empty());
 
         let common_data = L1TxCommonData {
-<<<<<<< HEAD
             serial_id: PriorityOpId(req.transaction.nonce.try_into().unwrap()),
             canonical_tx_hash: H256::from_slice(&req.tx_hash),
             sender: u256_to_account_address(&req.transaction.from),
-            deadline_block: req.expiration_timestamp,
-=======
-            serial_id,
-            canonical_tx_hash,
-            sender,
->>>>>>> ac61fedb
             layer_2_tip_fee: U256::zero(),
             to_mint: req.transaction.reserved[0],
             refund_recipient: u256_to_account_address(&req.transaction.reserved[1]),
@@ -410,14 +342,8 @@
             gas_per_pubdata_limit: req.transaction.gas_per_pubdata_byte_limit,
             op_processing_type: OpProcessingType::Common,
             priority_queue_type: PriorityQueueType::Deque,
-<<<<<<< HEAD
-            eth_hash: H256::default(),
+            // DEPRECATED.
             eth_block: 0,
-=======
-            // DEPRECATED.
-            // TODO (PLA-962): start setting it to 0 for all new transactions.
-            eth_block,
->>>>>>> ac61fedb
         };
 
         let execute = Execute {
@@ -441,9 +367,7 @@
         let mut tx: L1Tx = abi::NewPriorityRequest::decode(&event.data.0)
             .unwrap()
             .try_into()?;
-        tx.common_data.eth_hash = event
-            .transaction_hash
-            .expect("Event transaction hash is missing");
+        // TODO (PLA-962): start setting it to 0 for all new transactions.
         tx.common_data.eth_block = event
             .block_number
             .expect("Event block number is missing")
