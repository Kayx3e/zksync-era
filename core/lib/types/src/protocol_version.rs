use std::convert::{TryFrom, TryInto};

use num_enum::TryFromPrimitive;
use serde::{Deserialize, Serialize};
use zksync_contracts::BaseSystemContractsHashes;
use zksync_utils::u256_to_account_address;

use crate::{
    ethabi::{decode, encode, ParamType, Token},
    helpers::unix_timestamp_ms,
    web3::{
        contract::{tokens::Detokenize, Error},
        signing::keccak256,
    },
    Address, Execute, ExecuteTransactionCommon, Log, Transaction, TransactionType, VmVersion, H256,
    PROTOCOL_UPGRADE_TX_TYPE, U256,
};

#[repr(u16)]
#[derive(Debug, Clone, Copy, PartialEq, Eq, PartialOrd, Ord, Hash)]
#[derive(TryFromPrimitive, Serialize, Deserialize)]
pub enum ProtocolVersionId {
    Version0 = 0,
    Version1,
    Version2,
    Version3,
    Version4,
    Version5,
    Version6,
    Version7,
    Version8,
    Version9,
    Version10,
    Version11,
    Version12,
    Version13,
    Version14,
    Version15,
    Version16,
    Version17,
    Version18,
    Version19,
    Version20,
    Version21,
    Version22,
    // kl todo delete local vm verion
    Local,
}

impl ProtocolVersionId {
    pub fn latest() -> Self {
<<<<<<< HEAD
        Self::Version21
=======
        // Self::Version20
        // kl todo delete local vm verion
        Self::Local
>>>>>>> 64e814e7
    }

    pub fn next() -> Self {
        Self::Version22
    }

    /// Returns VM version to be used by API for this protocol version.
    /// We temporary support only two latest VM versions for API.
    pub fn into_api_vm_version(self) -> VmVersion {
        match self {
            ProtocolVersionId::Version0 => VmVersion::Vm1_3_2,
            ProtocolVersionId::Version1 => VmVersion::Vm1_3_2,
            ProtocolVersionId::Version2 => VmVersion::Vm1_3_2,
            ProtocolVersionId::Version3 => VmVersion::Vm1_3_2,
            ProtocolVersionId::Version4 => VmVersion::Vm1_3_2,
            ProtocolVersionId::Version5 => VmVersion::Vm1_3_2,
            ProtocolVersionId::Version6 => VmVersion::Vm1_3_2,
            ProtocolVersionId::Version7 => VmVersion::Vm1_3_2,
            ProtocolVersionId::Version8 => VmVersion::Vm1_3_2,
            ProtocolVersionId::Version9 => VmVersion::Vm1_3_2,
            ProtocolVersionId::Version10 => VmVersion::Vm1_3_2,
            ProtocolVersionId::Version11 => VmVersion::Vm1_3_2,
            ProtocolVersionId::Version12 => VmVersion::Vm1_3_2,
            ProtocolVersionId::Version13 => VmVersion::VmVirtualBlocks,
            ProtocolVersionId::Version14 => VmVersion::VmVirtualBlocks,
            ProtocolVersionId::Version15 => VmVersion::VmVirtualBlocks,
            ProtocolVersionId::Version16 => VmVersion::VmVirtualBlocksRefundsEnhancement,
            ProtocolVersionId::Version17 => VmVersion::VmVirtualBlocksRefundsEnhancement,
            ProtocolVersionId::Version18 => VmVersion::VmBoojumIntegration,
            ProtocolVersionId::Version19 => VmVersion::VmBoojumIntegration,
            ProtocolVersionId::Version20 => VmVersion::Vm1_4_1,
            ProtocolVersionId::Version21 => VmVersion::Vm1_4_2,
            ProtocolVersionId::Version22 => VmVersion::Vm1_4_2,
            // kl todo delete local vm verion
            ProtocolVersionId::Local => VmVersion::Local,
        }
    }

    // It is possible that some external nodes do not store protocol versions for versions below 9.
    // That's why we assume that whenever a protocol version is not present, version 9 is to be used.
    pub fn last_potentially_undefined() -> Self {
        Self::Version9
    }

    pub fn is_pre_boojum(&self) -> bool {
        self <= &Self::Version17
    }

    pub fn is_pre_shared_bridge(&self) -> bool {
        // TODO: review this when we actually deploy shared bridge
        true
    }

    pub fn is_1_4_0(&self) -> bool {
        self >= &ProtocolVersionId::Version18 && self < &ProtocolVersionId::Version20
    }

    pub fn is_1_4_1(&self) -> bool {
        self == &ProtocolVersionId::Version20
    }

    pub fn is_post_1_4_1(&self) -> bool {
        self >= &ProtocolVersionId::Version20
    }

    pub fn is_post_1_4_2(&self) -> bool {
        self >= &ProtocolVersionId::Version21
    }

    pub fn is_pre_1_4_2(&self) -> bool {
        self < &ProtocolVersionId::Version21
    }
}

impl Default for ProtocolVersionId {
    fn default() -> Self {
        Self::latest()
    }
}

impl TryFrom<U256> for ProtocolVersionId {
    type Error = String;

    fn try_from(value: U256) -> Result<Self, Self::Error> {
        if value > U256::from(u16::MAX) {
            Err(format!("unknown protocol version ID: {}", value))
        } else {
            (value.as_u32() as u16)
                .try_into()
                .map_err(|_| format!("unknown protocol version ID: {}", value))
        }
    }
}

// TODO: Do we even need this? I reckon we could merge this with `ProtocolVersionId`.
#[repr(u16)]
#[derive(Debug, Clone, Copy, PartialEq, Eq, PartialOrd, Ord)]
#[derive(TryFromPrimitive, Serialize, Deserialize)]
pub enum FriProtocolVersionId {
    Version0 = 0,
    Version1,
    Version2,
    Version3,
    Version4,
    Version5,
    Version6,
    Version7,
    Version8,
    Version9,
    Version10,
    Version11,
    Version12,
    Version13,
    Version14,
    Version15,
    Version16,
    Version17,
    Version18,
    Version19,
    Version20,
    Version21,
    Version22,
}

impl FriProtocolVersionId {
    pub fn latest() -> Self {
        Self::Version21
    }

    pub fn next() -> Self {
        Self::Version22
    }
}

impl Default for FriProtocolVersionId {
    fn default() -> Self {
        Self::latest()
    }
}

impl From<ProtocolVersionId> for FriProtocolVersionId {
    fn from(protocol_version: ProtocolVersionId) -> Self {
        match protocol_version {
            ProtocolVersionId::Version0 => FriProtocolVersionId::Version0,
            ProtocolVersionId::Version1 => FriProtocolVersionId::Version1,
            ProtocolVersionId::Version2 => FriProtocolVersionId::Version2,
            ProtocolVersionId::Version3 => FriProtocolVersionId::Version3,
            ProtocolVersionId::Version4 => FriProtocolVersionId::Version4,
            ProtocolVersionId::Version5 => FriProtocolVersionId::Version5,
            ProtocolVersionId::Version6 => FriProtocolVersionId::Version6,
            ProtocolVersionId::Version7 => FriProtocolVersionId::Version7,
            ProtocolVersionId::Version8 => FriProtocolVersionId::Version8,
            ProtocolVersionId::Version9 => FriProtocolVersionId::Version9,
            ProtocolVersionId::Version10 => FriProtocolVersionId::Version10,
            ProtocolVersionId::Version11 => FriProtocolVersionId::Version11,
            ProtocolVersionId::Version12 => FriProtocolVersionId::Version12,
            ProtocolVersionId::Version13 => FriProtocolVersionId::Version13,
            ProtocolVersionId::Version14 => FriProtocolVersionId::Version14,
            ProtocolVersionId::Version15 => FriProtocolVersionId::Version15,
            ProtocolVersionId::Version16 => FriProtocolVersionId::Version16,
            ProtocolVersionId::Version17 => FriProtocolVersionId::Version17,
            ProtocolVersionId::Version18 => FriProtocolVersionId::Version18,
            ProtocolVersionId::Version19 => FriProtocolVersionId::Version19,
            ProtocolVersionId::Version20 => FriProtocolVersionId::Version20,
            ProtocolVersionId::Version21 => FriProtocolVersionId::Version21,
            ProtocolVersionId::Version22 => FriProtocolVersionId::Version22,
        }
    }
}

#[derive(Debug, Clone, Copy, Default, Eq, PartialEq, Serialize, Deserialize)]
pub struct VerifierParams {
    pub recursion_node_level_vk_hash: H256,
    pub recursion_leaf_level_vk_hash: H256,
    pub recursion_circuits_set_vks_hash: H256,
}

impl Detokenize for VerifierParams {
    fn from_tokens(tokens: Vec<Token>) -> Result<Self, Error> {
        if tokens.len() != 1 {
            return Err(Error::Abi(crate::ethabi::Error::InvalidData));
        }

        let tokens = match tokens[0].clone() {
            Token::Tuple(tokens) => tokens,
            _ => return Err(Error::Abi(crate::ethabi::Error::InvalidData)),
        };

        let vks_vec: Vec<H256> = tokens
            .into_iter()
            .map(|token| H256::from_slice(&token.into_fixed_bytes().unwrap()))
            .collect();
        Ok(VerifierParams {
            recursion_node_level_vk_hash: vks_vec[0],
            recursion_leaf_level_vk_hash: vks_vec[1],
            recursion_circuits_set_vks_hash: vks_vec[2],
        })
    }
}

#[derive(Debug, Clone, Copy, Default, Eq, PartialEq, Serialize, Deserialize)]
pub struct L1VerifierConfig {
    pub params: VerifierParams,
    pub recursion_scheduler_level_vk_hash: H256,
}

/// Represents a call to be made during governance operation.
#[derive(Debug, Clone, Serialize, Deserialize)]
pub struct Call {
    /// The address to which the call will be made.
    pub target: Address,
    ///  The amount of Ether (in wei) to be sent along with the call.
    pub value: U256,
    /// The calldata to be executed on the `target` address.
    pub data: Vec<u8>,
    /// Hash of the corresponding Ethereum transaction. Size should be 32 bytes.
    pub eth_hash: H256,
    /// Block in which Ethereum transaction was included.
    pub eth_block: u64,
}

/// Defines the structure of an operation that Governance contract executes.
#[derive(Debug, Clone, Default)]
pub struct GovernanceOperation {
    /// An array of `Call` structs, each representing a call to be made during the operation.
    pub calls: Vec<Call>,
    /// The hash of the predecessor operation, that should be executed before this operation.
    pub predecessor: H256,
    /// The value used for creating unique operation hashes.
    pub salt: H256,
}

/// Protocol upgrade proposal from L1.
/// Most of the fields are optional meaning if value is none
/// then this field is not changed within an upgrade.
#[derive(Debug, Clone, Default)]
pub struct ProtocolUpgrade {
    /// New protocol version ID.
    pub id: ProtocolVersionId,
    /// New bootloader code hash.
    pub bootloader_code_hash: Option<H256>,
    /// New default account code hash.
    pub default_account_code_hash: Option<H256>,
    /// New verifier params.
    pub verifier_params: Option<VerifierParams>,
    /// New verifier address.
    pub verifier_address: Option<Address>,
    /// Timestamp after which upgrade can be executed.
    pub timestamp: u64,
    /// L2 upgrade transaction.
    pub tx: Option<ProtocolUpgradeTx>,
}

fn get_transaction_param_type() -> ParamType {
    ParamType::Tuple(vec![
        ParamType::Uint(256),                                     // `txType`
        ParamType::Uint(256),                                     // sender
        ParamType::Uint(256),                                     // to
        ParamType::Uint(256),                                     // gasLimit
        ParamType::Uint(256),                                     // `gasPerPubdataLimit`
        ParamType::Uint(256),                                     // maxFeePerGas
        ParamType::Uint(256),                                     // maxPriorityFeePerGas
        ParamType::Uint(256),                                     // paymaster
        ParamType::Uint(256),                                     // nonce (serial ID)
        ParamType::Uint(256),                                     // value
        ParamType::FixedArray(Box::new(ParamType::Uint(256)), 4), // reserved
        ParamType::Bytes,                                         // calldata
        ParamType::Bytes,                                         // signature
        ParamType::Array(Box::new(ParamType::Uint(256))),         // factory deps
        ParamType::Bytes,                                         // paymaster input
        ParamType::Bytes,                                         // `reservedDynamic`
    ])
}

impl TryFrom<Log> for ProtocolUpgrade {
    type Error = crate::ethabi::Error;

    fn try_from(event: Log) -> Result<Self, Self::Error> {
        let facet_cut_param_type = ParamType::Tuple(vec![
            ParamType::Address,
            ParamType::Uint(8),
            ParamType::Bool,
            ParamType::Array(Box::new(ParamType::FixedBytes(4))),
        ]);
        let diamond_cut_data_param_type = ParamType::Tuple(vec![
            ParamType::Array(Box::new(facet_cut_param_type)),
            ParamType::Address,
            ParamType::Bytes,
        ]);
        let mut decoded = decode(
            &[diamond_cut_data_param_type, ParamType::FixedBytes(32)],
            &event.data.0,
        )?;

        let init_calldata = match decoded.remove(0) {
            Token::Tuple(tokens) => tokens[2].clone().into_bytes().unwrap(),
            _ => unreachable!(),
        };

        let transaction_param_type: ParamType = get_transaction_param_type();
        let verifier_params_type = ParamType::Tuple(vec![
            ParamType::FixedBytes(32),
            ParamType::FixedBytes(32),
            ParamType::FixedBytes(32),
        ]);

        let mut decoded = decode(
            &[ParamType::Tuple(vec![
                transaction_param_type,                       // transaction data
                ParamType::Array(Box::new(ParamType::Bytes)), // factory deps
                ParamType::FixedBytes(32),                    // bootloader code hash
                ParamType::FixedBytes(32),                    // default account code hash
                ParamType::Address,                           // verifier address
                verifier_params_type,                         // verifier params
                ParamType::Bytes,                             // l1 custom data
                ParamType::Bytes,                             // l1 post-upgrade custom data
                ParamType::Uint(256),                         // timestamp
                ParamType::Uint(256),                         // version id
                ParamType::Address,                           // allow list address
            ])],
            init_calldata
                .get(4..)
                .ok_or(crate::ethabi::Error::InvalidData)?,
        )?;

        let Token::Tuple(mut decoded) = decoded.remove(0) else {
            unreachable!();
        };

        let Token::Tuple(transaction) = decoded.remove(0) else {
            unreachable!()
        };

        let factory_deps = decoded.remove(0).into_array().unwrap();

        let eth_hash = event
            .transaction_hash
            .expect("Event transaction hash is missing");
        let eth_block = event
            .block_number
            .expect("Event block number is missing")
            .as_u64();

        let tx = ProtocolUpgradeTx::decode_tx(transaction, eth_hash, eth_block, factory_deps);
        let bootloader_code_hash = H256::from_slice(&decoded.remove(0).into_fixed_bytes().unwrap());
        let default_account_code_hash =
            H256::from_slice(&decoded.remove(0).into_fixed_bytes().unwrap());
        let verifier_address = decoded.remove(0).into_address().unwrap();
        let Token::Tuple(mut verifier_params) = decoded.remove(0) else {
            unreachable!()
        };
        let recursion_node_level_vk_hash =
            H256::from_slice(&verifier_params.remove(0).into_fixed_bytes().unwrap());
        let recursion_leaf_level_vk_hash =
            H256::from_slice(&verifier_params.remove(0).into_fixed_bytes().unwrap());
        let recursion_circuits_set_vks_hash =
            H256::from_slice(&verifier_params.remove(0).into_fixed_bytes().unwrap());

        let _l1_custom_data = decoded.remove(0);
        let _l1_post_upgrade_custom_data = decoded.remove(0);
        let timestamp = decoded.remove(0).into_uint().unwrap();
        let version_id = decoded.remove(0).into_uint().unwrap();
        if version_id > u16::MAX.into() {
            panic!("Version ID is too big, max expected is {}", u16::MAX);
        }

        let _allow_list_address = decoded.remove(0).into_address().unwrap();

        Ok(Self {
            id: ProtocolVersionId::try_from(version_id.as_u32() as u16)
                .expect("Version is not supported"),
            bootloader_code_hash: (bootloader_code_hash != H256::zero())
                .then_some(bootloader_code_hash),
            default_account_code_hash: (default_account_code_hash != H256::zero())
                .then_some(default_account_code_hash),
            verifier_params: (recursion_node_level_vk_hash != H256::zero()
                || recursion_leaf_level_vk_hash != H256::zero()
                || recursion_circuits_set_vks_hash != H256::zero())
            .then_some(VerifierParams {
                recursion_node_level_vk_hash,
                recursion_leaf_level_vk_hash,
                recursion_circuits_set_vks_hash,
            }),
            verifier_address: (verifier_address != Address::zero()).then_some(verifier_address),
            timestamp: timestamp.as_u64(),
            tx,
        })
    }
}

pub fn decode_set_chain_id_event(
    event: Log,
) -> Result<(ProtocolVersionId, ProtocolUpgradeTx), crate::ethabi::Error> {
    let transaction_param_type: ParamType = get_transaction_param_type();

    let Token::Tuple(transaction) = decode(&[transaction_param_type], &event.data.0)?.remove(0)
    else {
        unreachable!()
    };

    let version_id = event.topics[2].to_low_u64_be();

    let eth_hash = event
        .transaction_hash
        .expect("Event transaction hash is missing");
    let eth_block = event
        .block_number
        .expect("Event block number is missing")
        .as_u64();

    let factory_deps: Vec<Token> = Vec::new();

    let upgrade_tx = ProtocolUpgradeTx::decode_tx(transaction, eth_hash, eth_block, factory_deps)
        .expect("Upgrade tx is missing");
    let version_id =
        ProtocolVersionId::try_from(version_id as u16).expect("Version is not supported");

    Ok((version_id, upgrade_tx))
}

impl ProtocolUpgradeTx {
    pub fn decode_tx(
        mut transaction: Vec<Token>,
        eth_hash: H256,
        eth_block: u64,
        factory_deps: Vec<Token>,
    ) -> Option<ProtocolUpgradeTx> {
        let canonical_tx_hash = H256(keccak256(&encode(&[Token::Tuple(transaction.clone())])));
        assert_eq!(transaction.len(), 16);

        let tx_type = transaction.remove(0).into_uint().unwrap();
        if tx_type == U256::zero() {
            // There is no upgrade tx.
            return None;
        }

        assert_eq!(
            tx_type,
            PROTOCOL_UPGRADE_TX_TYPE.into(),
            "Unexpected tx type {} when decoding upgrade",
            tx_type
        );

        // There is an upgrade tx. Decoding it.
        let sender = transaction.remove(0).into_uint().unwrap();
        let sender = u256_to_account_address(&sender);

        let contract_address = transaction.remove(0).into_uint().unwrap();
        let contract_address = u256_to_account_address(&contract_address);

        let gas_limit = transaction.remove(0).into_uint().unwrap();

        let gas_per_pubdata_limit = transaction.remove(0).into_uint().unwrap();

        let max_fee_per_gas = transaction.remove(0).into_uint().unwrap();

        let max_priority_fee_per_gas = transaction.remove(0).into_uint().unwrap();
        assert_eq!(max_priority_fee_per_gas, U256::zero());

        let paymaster = transaction.remove(0).into_uint().unwrap();
        let paymaster = u256_to_account_address(&paymaster);
        assert_eq!(paymaster, Address::zero());

        let upgrade_id = transaction.remove(0).into_uint().unwrap();

        let msg_value = transaction.remove(0).into_uint().unwrap();

        let reserved = transaction
            .remove(0)
            .into_fixed_array()
            .unwrap()
            .into_iter()
            .map(|token| token.into_uint().unwrap())
            .collect::<Vec<_>>();
        assert_eq!(reserved.len(), 4);

        let to_mint = reserved[0];
        let refund_recipient = u256_to_account_address(&reserved[1]);

        // All other reserved fields should be zero
        for item in reserved.iter().skip(2) {
            assert_eq!(item, &U256::zero());
        }

        let calldata = transaction.remove(0).into_bytes().unwrap();

        let signature = transaction.remove(0).into_bytes().unwrap();
        assert_eq!(signature.len(), 0);

        let _factory_deps_hashes = transaction.remove(0).into_array().unwrap();

        let paymaster_input = transaction.remove(0).into_bytes().unwrap();
        assert_eq!(paymaster_input.len(), 0);

        // TODO (SMA-1621): check that `reservedDynamic` are constructed correctly.
        let reserved_dynamic = transaction.remove(0).into_bytes().unwrap();
        assert_eq!(reserved_dynamic.len(), 0);

        let common_data = ProtocolUpgradeTxCommonData {
            canonical_tx_hash,
            sender,
            upgrade_id: (upgrade_id.as_u32() as u16).try_into().unwrap(),
            to_mint,
            refund_recipient,
            gas_limit,
            max_fee_per_gas,
            gas_per_pubdata_limit,
            eth_hash,
            eth_block,
        };

        let factory_deps = factory_deps
            .into_iter()
            .map(|t| t.into_bytes().unwrap())
            .collect();

        let execute = Execute {
            contract_address,
            calldata: calldata.to_vec(),
            factory_deps: Some(factory_deps),
            value: msg_value,
        };

        Some(ProtocolUpgradeTx {
            common_data,
            execute,
            received_timestamp_ms: unix_timestamp_ms(),
        })
    }
}

impl TryFrom<Call> for ProtocolUpgrade {
    type Error = crate::ethabi::Error;

    fn try_from(call: Call) -> Result<Self, Self::Error> {
        // Reuses `ProtocolUpgrade::try_from`.
        // `ProtocolUpgrade::try_from` only uses 3 log fields: `data`, `block_number`, `transaction_hash`.
        // Others can be filled with dummy values.
        // We build data as `call.data` without first 4 bytes which are for selector
        // and append it with `bytes32(0)` for compatibility with old event data.
        let data = call
            .data
            .into_iter()
            .skip(4)
            .chain(encode(&[Token::FixedBytes(H256::zero().0.to_vec())]))
            .collect::<Vec<u8>>()
            .into();
        let log = Log {
            address: Default::default(),
            topics: Default::default(),
            data,
            block_hash: Default::default(),
            block_number: Some(call.eth_block.into()),
            transaction_hash: Some(call.eth_hash),
            transaction_index: Default::default(),
            log_index: Default::default(),
            transaction_log_index: Default::default(),
            log_type: Default::default(),
            removed: Default::default(),
        };
        ProtocolUpgrade::try_from(log)
    }
}

impl TryFrom<Log> for GovernanceOperation {
    type Error = crate::ethabi::Error;

    fn try_from(event: Log) -> Result<Self, Self::Error> {
        let call_param_type = ParamType::Tuple(vec![
            ParamType::Address,
            ParamType::Uint(256),
            ParamType::Bytes,
        ]);

        let operation_param_type = ParamType::Tuple(vec![
            ParamType::Array(Box::new(call_param_type)),
            ParamType::FixedBytes(32),
            ParamType::FixedBytes(32),
        ]);
        // Decode data.
        let mut decoded = decode(&[ParamType::Uint(256), operation_param_type], &event.data.0)?;
        // Extract `GovernanceOperation` data.
        let mut decoded_governance_operation = decoded.remove(1).into_tuple().unwrap();

        let eth_hash = event
            .transaction_hash
            .expect("Event transaction hash is missing");
        let eth_block = event
            .block_number
            .expect("Event block number is missing")
            .as_u64();

        let calls = decoded_governance_operation.remove(0).into_array().unwrap();
        let predecessor = H256::from_slice(
            &decoded_governance_operation
                .remove(0)
                .into_fixed_bytes()
                .unwrap(),
        );
        let salt = H256::from_slice(
            &decoded_governance_operation
                .remove(0)
                .into_fixed_bytes()
                .unwrap(),
        );

        let calls = calls
            .into_iter()
            .map(|call| {
                let mut decoded_governance_operation = call.into_tuple().unwrap();

                Call {
                    target: decoded_governance_operation
                        .remove(0)
                        .into_address()
                        .unwrap(),
                    value: decoded_governance_operation.remove(0).into_uint().unwrap(),
                    data: decoded_governance_operation.remove(0).into_bytes().unwrap(),
                    eth_hash,
                    eth_block,
                }
            })
            .collect();

        Ok(Self {
            calls,
            predecessor,
            salt,
        })
    }
}

#[derive(Debug, Clone, Default)]
pub struct ProtocolVersion {
    /// Protocol version ID
    pub id: ProtocolVersionId,
    /// Timestamp at which upgrade should be performed
    pub timestamp: u64,
    /// Verifier configuration
    pub l1_verifier_config: L1VerifierConfig,
    /// Hashes of base system contracts (bootloader and default account)
    pub base_system_contracts_hashes: BaseSystemContractsHashes,
    /// Verifier contract address on L1
    pub verifier_address: Address,
    /// L2 Upgrade transaction.
    pub tx: Option<ProtocolUpgradeTx>,
}

impl ProtocolVersion {
    /// Returns new protocol version parameters after applying provided upgrade.
    pub fn apply_upgrade(
        &self,
        upgrade: ProtocolUpgrade,
        new_scheduler_vk_hash: Option<H256>,
    ) -> ProtocolVersion {
        ProtocolVersion {
            id: upgrade.id,
            timestamp: upgrade.timestamp,
            l1_verifier_config: L1VerifierConfig {
                params: upgrade
                    .verifier_params
                    .unwrap_or(self.l1_verifier_config.params),
                recursion_scheduler_level_vk_hash: new_scheduler_vk_hash
                    .unwrap_or(self.l1_verifier_config.recursion_scheduler_level_vk_hash),
            },
            base_system_contracts_hashes: BaseSystemContractsHashes {
                bootloader: upgrade
                    .bootloader_code_hash
                    .unwrap_or(self.base_system_contracts_hashes.bootloader),
                default_aa: upgrade
                    .default_account_code_hash
                    .unwrap_or(self.base_system_contracts_hashes.default_aa),
            },
            verifier_address: upgrade.verifier_address.unwrap_or(self.verifier_address),
            tx: upgrade.tx,
        }
    }
}

#[derive(Default, Debug, Clone, PartialEq, Serialize, Deserialize)]
#[serde(rename_all = "camelCase")]
pub struct ProtocolUpgradeTxCommonData {
    /// Sender of the transaction.
    pub sender: Address,
    /// ID of the upgrade.
    pub upgrade_id: ProtocolVersionId,
    /// The maximal fee per gas to be used for L1->L2 transaction
    pub max_fee_per_gas: U256,
    /// The maximum number of gas that a transaction can spend at a price of gas equals 1.
    pub gas_limit: U256,
    /// The maximum number of gas per 1 byte of pubdata.
    pub gas_per_pubdata_limit: U256,
    /// Hash of the corresponding Ethereum transaction. Size should be 32 bytes.
    pub eth_hash: H256,
    /// Block in which Ethereum transaction was included.
    pub eth_block: u64,
    /// Tx hash of the transaction in the zkSync network. Calculated as the encoded transaction data hash.
    pub canonical_tx_hash: H256,
    /// The amount of ETH that should be minted with this transaction
    pub to_mint: U256,
    /// The recipient of the refund of the transaction
    pub refund_recipient: Address,
}

impl ProtocolUpgradeTxCommonData {
    pub fn hash(&self) -> H256 {
        self.canonical_tx_hash
    }

    pub fn tx_format(&self) -> TransactionType {
        TransactionType::ProtocolUpgradeTransaction
    }
}

#[derive(Debug, Clone, PartialEq, Serialize, Deserialize)]
pub struct ProtocolUpgradeTx {
    pub execute: Execute,
    pub common_data: ProtocolUpgradeTxCommonData,
    pub received_timestamp_ms: u64,
}

impl From<ProtocolUpgradeTx> for Transaction {
    fn from(tx: ProtocolUpgradeTx) -> Self {
        let ProtocolUpgradeTx {
            execute,
            common_data,
            received_timestamp_ms,
        } = tx;
        Self {
            common_data: ExecuteTransactionCommon::ProtocolUpgrade(common_data),
            execute,
            received_timestamp_ms,
            raw_bytes: None,
        }
    }
}

impl TryFrom<Transaction> for ProtocolUpgradeTx {
    type Error = &'static str;

    fn try_from(value: Transaction) -> Result<Self, Self::Error> {
        let Transaction {
            common_data,
            execute,
            received_timestamp_ms,
            ..
        } = value;
        match common_data {
            ExecuteTransactionCommon::L1(_) => Err("Cannot convert L1Tx to ProtocolUpgradeTx"),
            ExecuteTransactionCommon::L2(_) => Err("Cannot convert L2Tx to ProtocolUpgradeTx"),
            ExecuteTransactionCommon::ProtocolUpgrade(common_data) => Ok(ProtocolUpgradeTx {
                execute,
                common_data,
                received_timestamp_ms,
            }),
        }
    }
}

impl From<ProtocolVersionId> for VmVersion {
    fn from(value: ProtocolVersionId) -> Self {
        match value {
            ProtocolVersionId::Version0 => VmVersion::M5WithoutRefunds,
            ProtocolVersionId::Version1 => VmVersion::M5WithoutRefunds,
            ProtocolVersionId::Version2 => VmVersion::M5WithRefunds,
            ProtocolVersionId::Version3 => VmVersion::M5WithRefunds,
            ProtocolVersionId::Version4 => VmVersion::M6Initial,
            ProtocolVersionId::Version5 => VmVersion::M6BugWithCompressionFixed,
            ProtocolVersionId::Version6 => VmVersion::M6BugWithCompressionFixed,
            ProtocolVersionId::Version7 => VmVersion::Vm1_3_2,
            ProtocolVersionId::Version8 => VmVersion::Vm1_3_2,
            ProtocolVersionId::Version9 => VmVersion::Vm1_3_2,
            ProtocolVersionId::Version10 => VmVersion::Vm1_3_2,
            ProtocolVersionId::Version11 => VmVersion::Vm1_3_2,
            ProtocolVersionId::Version12 => VmVersion::Vm1_3_2,
            ProtocolVersionId::Version13 => VmVersion::VmVirtualBlocks,
            ProtocolVersionId::Version14 => VmVersion::VmVirtualBlocks,
            ProtocolVersionId::Version15 => VmVersion::VmVirtualBlocks,
            ProtocolVersionId::Version16 => VmVersion::VmVirtualBlocksRefundsEnhancement,
            ProtocolVersionId::Version17 => VmVersion::VmVirtualBlocksRefundsEnhancement,
            ProtocolVersionId::Version18 => VmVersion::VmBoojumIntegration,
            ProtocolVersionId::Version19 => VmVersion::VmBoojumIntegration,
            ProtocolVersionId::Version20 => VmVersion::Vm1_4_1,
            ProtocolVersionId::Version21 => VmVersion::Vm1_4_2,
            ProtocolVersionId::Version22 => VmVersion::Vm1_4_2,
            // kl todo delete local vm verion
            ProtocolVersionId::Local => VmVersion::Local,
        }
    }
}

#[cfg(test)]
mod tests {
    use super::*;

    #[test]
    fn governance_operation_from_log() {
        let call_token = Token::Tuple(vec![
            Token::Address(Address::random()),
            Token::Uint(U256::zero()),
            Token::Bytes(vec![1, 2, 3]),
        ]);
        let operation_token = Token::Tuple(vec![
            Token::Array(vec![call_token]),
            Token::FixedBytes(H256::random().0.to_vec()),
            Token::FixedBytes(H256::random().0.to_vec()),
        ]);
        let event_data = encode(&[Token::Uint(U256::zero()), operation_token]);

        let correct_log = Log {
            address: Default::default(),
            topics: Default::default(),
            data: event_data.into(),
            block_hash: Default::default(),
            block_number: Some(1u64.into()),
            transaction_hash: Some(H256::random()),
            transaction_index: Default::default(),
            log_index: Default::default(),
            transaction_log_index: Default::default(),
            log_type: Default::default(),
            removed: Default::default(),
        };
        let decoded_op: GovernanceOperation = correct_log.clone().try_into().unwrap();
        assert_eq!(decoded_op.calls.len(), 1);

        let mut incorrect_log = correct_log;
        incorrect_log
            .data
            .0
            .truncate(incorrect_log.data.0.len() - 32);
        assert!(TryInto::<GovernanceOperation>::try_into(incorrect_log).is_err());
    }
}<|MERGE_RESOLUTION|>--- conflicted
+++ resolved
@@ -49,13 +49,9 @@
 
 impl ProtocolVersionId {
     pub fn latest() -> Self {
-<<<<<<< HEAD
-        Self::Version21
-=======
         // Self::Version20
         // kl todo delete local vm verion
         Self::Local
->>>>>>> 64e814e7
     }
 
     pub fn next() -> Self {
@@ -222,6 +218,7 @@
             ProtocolVersionId::Version20 => FriProtocolVersionId::Version20,
             ProtocolVersionId::Version21 => FriProtocolVersionId::Version21,
             ProtocolVersionId::Version22 => FriProtocolVersionId::Version22,
+            ProtocolVersionId::Local => FriProtocolVersionId::Version22,
         }
     }
 }
