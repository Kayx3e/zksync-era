--- conflicted
+++ resolved
@@ -1,7 +1,4 @@
-<<<<<<< HEAD
-=======
 use std::marker::PhantomData;
->>>>>>> 7c137b72
 use zk_evm_1_4_0::{
     tracing::{AfterDecodingData, BeforeExecutionData, VmLocalStateData},
     vm_state::{ErrorFlags, VmLocalState},
