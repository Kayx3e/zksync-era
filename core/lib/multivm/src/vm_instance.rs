use zksync_state::{StoragePtr, WriteStorage};
use zksync_types::VmVersion;
use zksync_utils::bytecode::CompressedBytecodeInfo;

use crate::{
    glue::history_mode::HistoryMode,
    interface::{
        BootloaderMemory, BytecodeCompressionError, CurrentExecutionState, FinishedL1Batch,
        L1BatchEnv, L2BlockEnv, SystemEnv, VmExecutionMode, VmExecutionResultAndLogs, VmInterface,
        VmInterfaceHistoryEnabled, VmMemoryMetrics,
    },
    tracers::TracerDispatcher,
};

#[derive(Debug)]
pub enum VmInstance<S: WriteStorage, H: HistoryMode> {
    VmM5(crate::vm_m5::Vm<S, H>),
    VmM6(crate::vm_m6::Vm<S, H>),
    Vm1_3_2(crate::vm_1_3_2::Vm<S, H>),
    VmVirtualBlocks(crate::vm_virtual_blocks::Vm<S, H>),
    VmVirtualBlocksRefundsEnhancement(crate::vm_refunds_enhancement::Vm<S, H>),
    VmBoojumIntegration(crate::vm_boojum_integration::Vm<S, H>),
    Vm1_4_1(crate::vm_1_4_1::Vm<S, H>),
    Vm1_4_2(crate::vm_1_4_2::Vm<S, H>),
<<<<<<< HEAD
    VmLocal(crate::vm_1_4_2::Vm<S, H>),
=======
    Vm1_5_0(crate::vm_latest::Vm<S, H>),
>>>>>>> daed58ce
}

macro_rules! dispatch_vm {
    ($self:ident.$function:ident($($params:tt)*)) => {
        match $self {
            VmInstance::VmM5(vm) => vm.$function($($params)*),
            VmInstance::VmM6(vm) => vm.$function($($params)*),
            VmInstance::Vm1_3_2(vm) => vm.$function($($params)*),
            VmInstance::VmVirtualBlocks(vm) => vm.$function($($params)*),
            VmInstance::VmVirtualBlocksRefundsEnhancement(vm) => vm.$function($($params)*),
            VmInstance::VmBoojumIntegration(vm) => vm.$function($($params)*),
            VmInstance::Vm1_4_1(vm) => vm.$function($($params)*),
            VmInstance::Vm1_4_2(vm) => vm.$function($($params)*),
<<<<<<< HEAD
            VmInstance::VmLocal(vm) => vm.$function($($params)*),

=======
            VmInstance::Vm1_5_0(vm) => vm.$function($($params)*),
>>>>>>> daed58ce
        }
    };
}

impl<S: WriteStorage, H: HistoryMode> VmInterface<S, H> for VmInstance<S, H> {
    type TracerDispatcher = TracerDispatcher<S, H>;

    fn new(batch_env: L1BatchEnv, system_env: SystemEnv, storage_view: StoragePtr<S>) -> Self {
        let protocol_version = system_env.version;
        let vm_version: VmVersion = protocol_version.into();
        Self::new_with_specific_version(batch_env, system_env, storage_view, vm_version)
    }

    /// Push tx into memory for the future execution
    fn push_transaction(&mut self, tx: zksync_types::Transaction) {
        dispatch_vm!(self.push_transaction(tx))
    }

    /// Execute the batch without stops after each tx.
    /// This method allows to execute the part  of the VM cycle after executing all txs.
    fn execute(&mut self, execution_mode: VmExecutionMode) -> VmExecutionResultAndLogs {
        dispatch_vm!(self.execute(execution_mode))
    }

    /// Execute next transaction with custom tracers
    fn inspect(
        &mut self,
        dispatcher: Self::TracerDispatcher,
        execution_mode: VmExecutionMode,
    ) -> VmExecutionResultAndLogs {
        dispatch_vm!(self.inspect(dispatcher.into(), execution_mode))
    }

    fn get_bootloader_memory(&self) -> BootloaderMemory {
        dispatch_vm!(self.get_bootloader_memory())
    }

    /// Get compressed bytecodes of the last executed transaction
    fn get_last_tx_compressed_bytecodes(&self) -> Vec<CompressedBytecodeInfo> {
        dispatch_vm!(self.get_last_tx_compressed_bytecodes())
    }

    fn start_new_l2_block(&mut self, l2_block_env: L2BlockEnv) {
        dispatch_vm!(self.start_new_l2_block(l2_block_env))
    }

    fn get_current_execution_state(&self) -> CurrentExecutionState {
        dispatch_vm!(self.get_current_execution_state())
    }

    /// Execute transaction with optional bytecode compression.
    fn execute_transaction_with_bytecode_compression(
        &mut self,
        tx: zksync_types::Transaction,
        with_compression: bool,
    ) -> (
        Result<(), BytecodeCompressionError>,
        VmExecutionResultAndLogs,
    ) {
        dispatch_vm!(self.execute_transaction_with_bytecode_compression(tx, with_compression))
    }

    /// Inspect transaction with optional bytecode compression.
    fn inspect_transaction_with_bytecode_compression(
        &mut self,
        dispatcher: Self::TracerDispatcher,
        tx: zksync_types::Transaction,
        with_compression: bool,
    ) -> (
        Result<(), BytecodeCompressionError>,
        VmExecutionResultAndLogs,
    ) {
        dispatch_vm!(self.inspect_transaction_with_bytecode_compression(
            dispatcher.into(),
            tx,
            with_compression
        ))
    }

    fn record_vm_memory_metrics(&self) -> VmMemoryMetrics {
        dispatch_vm!(self.record_vm_memory_metrics())
    }

    fn gas_remaining(&self) -> u32 {
        dispatch_vm!(self.gas_remaining())
    }

    /// Return the results of execution of all batch
    fn finish_batch(&mut self) -> FinishedL1Batch {
        dispatch_vm!(self.finish_batch())
    }
}

impl<S: WriteStorage> VmInterfaceHistoryEnabled<S>
    for VmInstance<S, crate::vm_latest::HistoryEnabled>
{
    fn make_snapshot(&mut self) {
        dispatch_vm!(self.make_snapshot())
    }

    fn rollback_to_the_latest_snapshot(&mut self) {
        dispatch_vm!(self.rollback_to_the_latest_snapshot())
    }

    fn pop_snapshot_no_rollback(&mut self) {
        dispatch_vm!(self.pop_snapshot_no_rollback())
    }
}

impl<S: WriteStorage, H: HistoryMode> VmInstance<S, H> {
    pub fn new_with_specific_version(
        l1_batch_env: L1BatchEnv,
        system_env: SystemEnv,
        storage_view: StoragePtr<S>,
        vm_version: VmVersion,
    ) -> Self {
        match vm_version {
            VmVersion::M5WithoutRefunds => {
                let vm = crate::vm_m5::Vm::new_with_subversion(
                    l1_batch_env,
                    system_env,
                    storage_view,
                    crate::vm_m5::vm_instance::MultiVMSubversion::V1,
                );
                VmInstance::VmM5(vm)
            }
            VmVersion::M5WithRefunds => {
                let vm = crate::vm_m5::Vm::new_with_subversion(
                    l1_batch_env,
                    system_env,
                    storage_view,
                    crate::vm_m5::vm_instance::MultiVMSubversion::V2,
                );
                VmInstance::VmM5(vm)
            }
            VmVersion::M6Initial => {
                let vm = crate::vm_m6::Vm::new_with_subversion(
                    l1_batch_env,
                    system_env,
                    storage_view,
                    crate::vm_m6::vm_instance::MultiVMSubversion::V1,
                );
                VmInstance::VmM6(vm)
            }
            VmVersion::M6BugWithCompressionFixed => {
                let vm = crate::vm_m6::Vm::new_with_subversion(
                    l1_batch_env,
                    system_env,
                    storage_view,
                    crate::vm_m6::vm_instance::MultiVMSubversion::V2,
                );
                VmInstance::VmM6(vm)
            }
            VmVersion::Vm1_3_2 => {
                let vm = crate::vm_1_3_2::Vm::new(l1_batch_env, system_env, storage_view);
                VmInstance::Vm1_3_2(vm)
            }
            VmVersion::VmVirtualBlocks => {
                let vm = crate::vm_virtual_blocks::Vm::new(l1_batch_env, system_env, storage_view);
                VmInstance::VmVirtualBlocks(vm)
            }
            VmVersion::VmVirtualBlocksRefundsEnhancement => {
                let vm =
                    crate::vm_refunds_enhancement::Vm::new(l1_batch_env, system_env, storage_view);
                VmInstance::VmVirtualBlocksRefundsEnhancement(vm)
            }
            VmVersion::VmBoojumIntegration => {
                let vm =
                    crate::vm_boojum_integration::Vm::new(l1_batch_env, system_env, storage_view);
                VmInstance::VmBoojumIntegration(vm)
            }
            VmVersion::Vm1_4_1 => {
                let vm = crate::vm_1_4_1::Vm::new(l1_batch_env, system_env, storage_view);
                VmInstance::Vm1_4_1(vm)
            }
            VmVersion::Vm1_4_2 => {
                let vm = crate::vm_1_4_2::Vm::new(l1_batch_env, system_env, storage_view);
                VmInstance::Vm1_4_2(vm)
            }
<<<<<<< HEAD
            VmVersion::Local => {
                let vm = crate::vm_1_4_2::Vm::new(l1_batch_env, system_env, storage_view);
                VmInstance::VmLocal(vm)
=======
            VmVersion::Vm1_5_0 => {
                let vm = crate::vm_latest::Vm::new(l1_batch_env, system_env, storage_view);
                VmInstance::Vm1_5_0(vm)
>>>>>>> daed58ce
            }
        }
    }
}<|MERGE_RESOLUTION|>--- conflicted
+++ resolved
@@ -22,11 +22,9 @@
     VmBoojumIntegration(crate::vm_boojum_integration::Vm<S, H>),
     Vm1_4_1(crate::vm_1_4_1::Vm<S, H>),
     Vm1_4_2(crate::vm_1_4_2::Vm<S, H>),
-<<<<<<< HEAD
-    VmLocal(crate::vm_1_4_2::Vm<S, H>),
-=======
     Vm1_5_0(crate::vm_latest::Vm<S, H>),
->>>>>>> daed58ce
+    VmLocal(crate::vm_latest::Vm<S, H>),
+
 }
 
 macro_rules! dispatch_vm {
@@ -40,12 +38,8 @@
             VmInstance::VmBoojumIntegration(vm) => vm.$function($($params)*),
             VmInstance::Vm1_4_1(vm) => vm.$function($($params)*),
             VmInstance::Vm1_4_2(vm) => vm.$function($($params)*),
-<<<<<<< HEAD
+            VmInstance::Vm1_5_0(vm) => vm.$function($($params)*),
             VmInstance::VmLocal(vm) => vm.$function($($params)*),
-
-=======
-            VmInstance::Vm1_5_0(vm) => vm.$function($($params)*),
->>>>>>> daed58ce
         }
     };
 }
@@ -225,15 +219,13 @@
                 let vm = crate::vm_1_4_2::Vm::new(l1_batch_env, system_env, storage_view);
                 VmInstance::Vm1_4_2(vm)
             }
-<<<<<<< HEAD
-            VmVersion::Local => {
-                let vm = crate::vm_1_4_2::Vm::new(l1_batch_env, system_env, storage_view);
-                VmInstance::VmLocal(vm)
-=======
             VmVersion::Vm1_5_0 => {
                 let vm = crate::vm_latest::Vm::new(l1_batch_env, system_env, storage_view);
                 VmInstance::Vm1_5_0(vm)
->>>>>>> daed58ce
+            }
+            VmVersion::Local => {
+                let vm = crate::vm_latest::Vm::new(l1_batch_env, system_env, storage_view);
+                VmInstance::VmLocal(vm)
             }
         }
     }
