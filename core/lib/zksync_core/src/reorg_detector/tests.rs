--- conflicted
+++ resolved
@@ -249,15 +249,9 @@
 
 #[tokio::test]
 async fn detector_stops_on_fatal_rpc_error() {
-<<<<<<< HEAD
-    let pool = ConnectionPool::test_pool().await;
-    let mut storage = pool.access_storage().await.unwrap();
+    let pool = ConnectionPool::<Core>::test_pool().await;
+    let mut storage = pool.connection().await.unwrap();
     insert_genesis_batch(&mut storage, &GenesisParams::mock())
-=======
-    let pool = ConnectionPool::<Core>::test_pool().await;
-    let mut storage = pool.connection().await.unwrap();
-    ensure_genesis_state(&mut storage, L2ChainId::default(), &GenesisParams::mock())
->>>>>>> b82d093a
         .await
         .unwrap();
 
@@ -272,20 +266,11 @@
 
 #[tokio::test]
 async fn reorg_is_detected_on_batch_hash_mismatch() {
-<<<<<<< HEAD
-    let pool = ConnectionPool::test_pool().await;
-    let mut storage = pool.access_storage().await.unwrap();
+    let pool = ConnectionPool::<Core>::test_pool().await;
+    let mut storage = pool.connection().await.unwrap();
     let (genesis_root_hash, ..) = insert_genesis_batch(&mut storage, &GenesisParams::mock())
         .await
         .unwrap();
-=======
-    let pool = ConnectionPool::<Core>::test_pool().await;
-    let mut storage = pool.connection().await.unwrap();
-    let genesis_root_hash =
-        ensure_genesis_state(&mut storage, L2ChainId::default(), &GenesisParams::mock())
-            .await
-            .unwrap();
->>>>>>> b82d093a
     let mut client = MockMainNodeClient::default();
     client.miniblock_hashes.insert(
         MiniblockNumber(0),
@@ -490,20 +475,11 @@
 
 #[tokio::test]
 async fn detector_errors_on_earliest_batch_hash_mismatch() {
-<<<<<<< HEAD
-    let pool = ConnectionPool::test_pool().await;
-    let mut storage = pool.access_storage().await.unwrap();
+    let pool = ConnectionPool::<Core>::test_pool().await;
+    let mut storage = pool.connection().await.unwrap();
     let (genesis_root_hash, ..) = insert_genesis_batch(&mut storage, &GenesisParams::mock())
         .await
         .unwrap();
-=======
-    let pool = ConnectionPool::<Core>::test_pool().await;
-    let mut storage = pool.connection().await.unwrap();
-    let genesis_root_hash =
-        ensure_genesis_state(&mut storage, L2ChainId::default(), &GenesisParams::mock())
-            .await
-            .unwrap();
->>>>>>> b82d093a
     assert_ne!(genesis_root_hash, H256::zero());
 
     let mut client = MockMainNodeClient::default();
@@ -552,20 +528,11 @@
 
 #[tokio::test]
 async fn reorg_is_detected_without_waiting_for_main_node_to_catch_up() {
-<<<<<<< HEAD
-    let pool = ConnectionPool::test_pool().await;
-    let mut storage = pool.access_storage().await.unwrap();
+    let pool = ConnectionPool::<Core>::test_pool().await;
+    let mut storage = pool.connection().await.unwrap();
     let (genesis_root_hash, ..) = insert_genesis_batch(&mut storage, &GenesisParams::mock())
         .await
         .unwrap();
-=======
-    let pool = ConnectionPool::<Core>::test_pool().await;
-    let mut storage = pool.connection().await.unwrap();
-    let genesis_root_hash =
-        ensure_genesis_state(&mut storage, L2ChainId::default(), &GenesisParams::mock())
-            .await
-            .unwrap();
->>>>>>> b82d093a
     // Fill in local storage with some data, so that it's ahead of the main node.
     for number in 1..5 {
         store_miniblock(&mut storage, number, H256::zero()).await;
