//! This module aims to provide a genesis setup for the zkSync Era network.
//! It initializes the Merkle tree with the basic setup (such as fields of special service accounts),
//! setups the required databases, and outputs the data required to initialize a smart contract.

use anyhow::Context as _;
<<<<<<< HEAD
use zksync_contracts::{read_sys_contract_bytecode, BaseSystemContracts, ContractLanguage};
=======
use multivm::{
    utils::get_max_gas_per_pubdata_byte,
    zk_evm_latest::aux_structures::{LogQuery as MultiVmLogQuery, Timestamp as MultiVMTimestamp},
    zkevm_test_harness_latest::witness::sort_storage_access::sort_storage_access_queries,
};
use zksync_contracts::BaseSystemContracts;
>>>>>>> 1c1f1315
use zksync_dal::StorageProcessor;
use zksync_merkle_tree::domain::ZkSyncTree;
use zksync_types::{
    block::{BlockGasCount, DeployedContract, L1BatchHeader, MiniblockHasher, MiniblockHeader},
    commitment::{L1BatchCommitment, L1BatchMetadata},
    fee_model::BatchFeeInput,
    get_code_key, get_system_context_init_logs,
    protocol_version::{L1VerifierConfig, ProtocolVersion},
    tokens::{TokenInfo, TokenMetadata, ETHEREUM_ADDRESS},
<<<<<<< HEAD
    zkevm_test_harness::witness::sort_storage_access::sort_storage_access_queries,
    AccountTreeId, Address, L1BatchNumber, L2ChainId, LogQuery, MiniblockNumber, ProtocolVersionId,
    StorageKey, StorageLog, StorageLogKind, Timestamp, CONTRACT_DEPLOYER_ADDRESS, H256,
    KNOWN_CODES_STORAGE_ADDRESS,
=======
    zk_evm_types::LogQuery,
    AccountTreeId, Address, L1BatchNumber, L2ChainId, MiniblockNumber, ProtocolVersionId,
    StorageKey, StorageLog, StorageLogKind, H256,
>>>>>>> 1c1f1315
};
use zksync_utils::{be_words_to_bytes, bytecode::hash_bytecode, h256_to_u256, u256_to_h256};

use crate::metadata_calculator::L1BatchWithLogs;

#[derive(Debug, Clone)]
pub struct GenesisParams {
    pub first_validator: Address,
    pub protocol_version: ProtocolVersionId,
    pub base_system_contracts: BaseSystemContracts,
    pub system_contracts: Vec<DeployedContract>,
    pub first_verifier_address: Address,
    pub first_l1_verifier_config: L1VerifierConfig,
}

impl GenesisParams {
    #[cfg(test)]
    pub(crate) fn mock() -> Self {
        use zksync_types::system_contracts::get_system_smart_contracts;

        Self {
            first_validator: Address::repeat_byte(0x01),
            protocol_version: ProtocolVersionId::latest(),
            base_system_contracts: BaseSystemContracts::load_from_disk(),
            system_contracts: get_system_smart_contracts(),
            first_l1_verifier_config: L1VerifierConfig::default(),
            first_verifier_address: Address::zero(),
        }
    }
}

pub async fn ensure_genesis_state(
    storage: &mut StorageProcessor<'_>,
    zksync_chain_id: L2ChainId,
    genesis_params: &GenesisParams,
) -> anyhow::Result<H256> {
    let mut transaction = storage.start_transaction().await.unwrap();

    // return if genesis block was already processed
    if !transaction.blocks_dal().is_genesis_needed().await.unwrap() {
        tracing::debug!("genesis is not needed!");
        return transaction
            .blocks_dal()
            .get_l1_batch_state_root(L1BatchNumber(0))
            .await
            .unwrap()
            .context("genesis block hash is empty");
    }

    tracing::info!("running regenesis");
    let GenesisParams {
        first_validator,
        protocol_version,
        base_system_contracts,
        system_contracts,
        first_verifier_address,
        first_l1_verifier_config,
    } = genesis_params;

    let base_system_contracts_hashes = base_system_contracts.hashes();

    create_genesis_l1_batch(
        &mut transaction,
        *first_validator,
        zksync_chain_id,
        *protocol_version,
        base_system_contracts,
        system_contracts,
        *first_l1_verifier_config,
        *first_verifier_address,
    )
    .await;
    tracing::info!("chain_schema_genesis is complete");

    let storage_logs = L1BatchWithLogs::new(&mut transaction, L1BatchNumber(0)).await;
    let storage_logs = storage_logs.unwrap().storage_logs;
    let metadata = ZkSyncTree::process_genesis_batch(&storage_logs);
    let genesis_root_hash = metadata.root_hash;
    let rollup_last_leaf_index = metadata.leaf_count + 1;

    let block_commitment = L1BatchCommitment::new(
        vec![],
        rollup_last_leaf_index,
        genesis_root_hash,
        vec![],
        vec![],
        base_system_contracts_hashes.bootloader,
        base_system_contracts_hashes.default_aa,
        vec![],
        vec![],
        H256::zero(),
        H256::zero(),
        *protocol_version,
    );

    save_genesis_l1_batch_metadata(
        &mut transaction,
        &block_commitment,
        genesis_root_hash,
        rollup_last_leaf_index,
    )
    .await;
    tracing::info!("operations_schema_genesis is complete");

    transaction.commit().await.unwrap();

    // We need to `println` this value because it will be used to initialize the smart contract.
    println!("CONTRACTS_GENESIS_ROOT={:?}", genesis_root_hash);
    println!(
        "CONTRACTS_GENESIS_BATCH_COMMITMENT={:?}",
        block_commitment.hash().commitment
    );
    println!(
        "CONTRACTS_GENESIS_ROLLUP_LEAF_INDEX={}",
        rollup_last_leaf_index
    );
    println!(
        "CHAIN_STATE_KEEPER_BOOTLOADER_HASH={:?}",
        base_system_contracts_hashes.bootloader
    );
    println!(
        "CHAIN_STATE_KEEPER_DEFAULT_AA_HASH={:?}",
        base_system_contracts_hashes.default_aa
    );

    Ok(genesis_root_hash)
}

// Default account and bootloader are not a regular system contracts
// they have never been actually deployed anywhere,
// They are the initial code that is fed into the VM upon its start.
// Both are rather parameters of a block and not system contracts.
// The code of the bootloader should not be deployed anywhere anywhere in the kernel space (i.e. addresses below 2^16)
// because in this case we will have to worry about protecting it.
async fn insert_base_system_contracts_to_factory_deps(
    storage: &mut StorageProcessor<'_>,
    contracts: &BaseSystemContracts,
) {
    let factory_deps = [&contracts.bootloader, &contracts.default_aa]
        .iter()
        .map(|c| (c.hash, be_words_to_bytes(&c.code)))
        .collect();

    storage
        .storage_dal()
        .insert_factory_deps(MiniblockNumber(0), &factory_deps)
        .await;
}

async fn insert_system_contracts(
    storage: &mut StorageProcessor<'_>,
    contracts: &[DeployedContract],
    chain_id: L2ChainId,
) {
    let system_context_init_logs = (H256::default(), get_system_context_init_logs(chain_id));

    let evm_proxy_bytecode = read_sys_contract_bytecode("", "EvmContract", ContractLanguage::Sol);
    let evm_proxy_hash = hash_bytecode(&evm_proxy_bytecode);
    let evm_proxy_hash_log = vec![StorageLog::new_write_log(
        StorageKey::new(
            AccountTreeId::new(CONTRACT_DEPLOYER_ADDRESS),
            H256::from_low_u64_be(1),
        ),
        evm_proxy_hash,
    )];
    let evm_proxy_known_code_log = vec![StorageLog::new_write_log(
        StorageKey::new(
            AccountTreeId::new(KNOWN_CODES_STORAGE_ADDRESS),
            evm_proxy_hash,
        ),
        H256::from_low_u64_be(1),
    )];

    let storage_logs: Vec<(H256, Vec<StorageLog>)> = contracts
        .iter()
        .map(|contract| {
            let hash = hash_bytecode(&contract.bytecode);
            let code_key = get_code_key(contract.account_id.address());

            (
                Default::default(),
                vec![StorageLog::new_write_log(code_key, hash)],
            )
        })
        .chain(Some(system_context_init_logs))
        .chain(Some((H256::default(), evm_proxy_hash_log)))
        .chain(Some((H256::default(), evm_proxy_known_code_log)))
        .collect();

    let mut transaction = storage.start_transaction().await.unwrap();

    transaction
        .storage_logs_dal()
        .insert_storage_logs(MiniblockNumber(0), &storage_logs)
        .await;

    // we don't produce proof for the genesis block,
    // but we still need to populate the table
    // to have the correct initial state of the merkle tree
    let log_queries: Vec<MultiVmLogQuery> = storage_logs
        .iter()
        .enumerate()
        .flat_map(|(tx_index, (_, storage_logs))| {
            storage_logs
                .iter()
                .enumerate()
                .map(move |(log_index, storage_log)| {
                    MultiVmLogQuery {
                        // Monotonically increasing Timestamp. Normally it's generated by the VM, but we don't have a VM in the genesis block.
                        timestamp: MultiVMTimestamp(((tx_index << 16) + log_index) as u32),
                        tx_number_in_block: tx_index as u16,
                        aux_byte: 0,
                        shard_id: 0,
                        address: *storage_log.key.address(),
                        key: h256_to_u256(*storage_log.key.key()),
                        read_value: h256_to_u256(H256::zero()),
                        written_value: h256_to_u256(storage_log.value),
                        rw_flag: storage_log.kind == StorageLogKind::Write,
                        rollback: false,
                        is_service: false,
                    }
                })
                .collect::<Vec<MultiVmLogQuery>>()
        })
        .collect();

    let deduped_log_queries: Vec<LogQuery> = sort_storage_access_queries(&log_queries)
        .1
        .into_iter()
        .map(Into::into)
        .collect();

    let (deduplicated_writes, protective_reads): (Vec<_>, Vec<_>) = deduped_log_queries
        .into_iter()
        .partition(|log_query| log_query.rw_flag);
    transaction
        .storage_logs_dedup_dal()
        .insert_protective_reads(L1BatchNumber(0), &protective_reads)
        .await;

    let written_storage_keys: Vec<_> = deduplicated_writes
        .iter()
        .map(|log| StorageKey::new(AccountTreeId::new(log.address), u256_to_h256(log.key)))
        .collect();
    transaction
        .storage_logs_dedup_dal()
        .insert_initial_writes(L1BatchNumber(0), &written_storage_keys)
        .await;

    transaction
        .storage_dal()
        .apply_storage_logs(&storage_logs)
        .await;

    let factory_deps = contracts
        .iter()
        .map(|c| (hash_bytecode(&c.bytecode), c.bytecode.clone()))
        .chain(Some((evm_proxy_hash, evm_proxy_bytecode.clone())))
        .collect();
    transaction
        .storage_dal()
        .insert_factory_deps(MiniblockNumber(0), &factory_deps)
        .await;

    transaction.commit().await.unwrap();
}

#[allow(clippy::too_many_arguments)]
pub(crate) async fn create_genesis_l1_batch(
    storage: &mut StorageProcessor<'_>,
    first_validator_address: Address,
    chain_id: L2ChainId,
    protocol_version: ProtocolVersionId,
    base_system_contracts: &BaseSystemContracts,
    system_contracts: &[DeployedContract],
    l1_verifier_config: L1VerifierConfig,
    verifier_address: Address,
) {
    let version = ProtocolVersion {
        id: protocol_version,
        timestamp: 0,
        l1_verifier_config,
        base_system_contracts_hashes: base_system_contracts.hashes(),
        verifier_address,
        tx: None,
    };

    let mut genesis_l1_batch_header = L1BatchHeader::new(
        L1BatchNumber(0),
        0,
        first_validator_address,
        base_system_contracts.hashes(),
        protocol_version,
    );
    genesis_l1_batch_header.is_finished = true;

    let genesis_miniblock_header = MiniblockHeader {
        number: MiniblockNumber(0),
        timestamp: 0,
        hash: MiniblockHasher::legacy_hash(MiniblockNumber(0)),
        l1_tx_count: 0,
        l2_tx_count: 0,
        base_fee_per_gas: 0,
        gas_per_pubdata_limit: get_max_gas_per_pubdata_byte(protocol_version.into()),
        batch_fee_input: BatchFeeInput::l1_pegged(0, 0),
        base_system_contracts_hashes: base_system_contracts.hashes(),
        protocol_version: Some(protocol_version),
        virtual_blocks: 0,
    };

    let mut transaction = storage.start_transaction().await.unwrap();

    transaction
        .protocol_versions_dal()
        .save_protocol_version_with_tx(version)
        .await;
    transaction
        .blocks_dal()
        .insert_l1_batch(
            &genesis_l1_batch_header,
            &[],
            BlockGasCount::default(),
            &[],
            &[],
            0,
        )
        .await
        .unwrap();
    transaction
        .blocks_dal()
        .insert_miniblock(&genesis_miniblock_header)
        .await
        .unwrap();
    transaction
        .blocks_dal()
        .mark_miniblocks_as_executed_in_l1_batch(L1BatchNumber(0))
        .await
        .unwrap();

    insert_base_system_contracts_to_factory_deps(&mut transaction, base_system_contracts).await;
    insert_system_contracts(&mut transaction, system_contracts, chain_id).await;

    add_eth_token(&mut transaction).await;

    transaction.commit().await.unwrap();
}

pub(crate) async fn add_eth_token(storage: &mut StorageProcessor<'_>) {
    let eth_token = TokenInfo {
        l1_address: ETHEREUM_ADDRESS,
        l2_address: ETHEREUM_ADDRESS,
        metadata: TokenMetadata {
            name: "Ether".to_string(),
            symbol: "ETH".to_string(),
            decimals: 18,
        },
    };

    let mut transaction = storage.start_transaction().await.unwrap();

    transaction
        .tokens_dal()
        .add_tokens(vec![eth_token.clone()])
        .await;
    transaction
        .tokens_dal()
        .update_well_known_l1_token(&ETHEREUM_ADDRESS, eth_token.metadata)
        .await;

    transaction.commit().await.unwrap();
}

pub(crate) async fn save_genesis_l1_batch_metadata(
    storage: &mut StorageProcessor<'_>,
    commitment: &L1BatchCommitment,
    genesis_root_hash: H256,
    rollup_last_leaf_index: u64,
) {
    let commitment_hash = commitment.hash();

    let metadata = L1BatchMetadata {
        root_hash: genesis_root_hash,
        rollup_last_leaf_index,
        merkle_root_hash: genesis_root_hash,
        initial_writes_compressed: vec![],
        repeated_writes_compressed: vec![],
        commitment: commitment_hash.commitment,
        l2_l1_messages_compressed: vec![],
        l2_l1_merkle_root: Default::default(),
        block_meta_params: commitment.meta_parameters(),
        aux_data_hash: commitment_hash.aux_output,
        meta_parameters_hash: commitment_hash.meta_parameters,
        pass_through_data_hash: commitment_hash.pass_through_data,
        events_queue_commitment: None,
        bootloader_initial_content_commitment: None,
        state_diffs_compressed: vec![],
    };
    storage
        .blocks_dal()
        .save_genesis_l1_batch_metadata(&metadata)
        .await
        .unwrap();
}

#[cfg(test)]
mod tests {
    use zksync_dal::ConnectionPool;
    use zksync_types::system_contracts::get_system_smart_contracts;

    use super::*;

    #[tokio::test]
    async fn running_genesis() {
        let pool = ConnectionPool::test_pool().await;
        let mut conn = pool.access_storage().await.unwrap();
        conn.blocks_dal().delete_genesis().await.unwrap();

        let params = GenesisParams {
            protocol_version: ProtocolVersionId::latest(),
            first_validator: Address::random(),
            base_system_contracts: BaseSystemContracts::load_from_disk(),
            system_contracts: get_system_smart_contracts(),
            first_l1_verifier_config: L1VerifierConfig::default(),
            first_verifier_address: Address::random(),
        };
        ensure_genesis_state(&mut conn, L2ChainId::from(270), &params)
            .await
            .unwrap();

        assert!(!conn.blocks_dal().is_genesis_needed().await.unwrap());
        let metadata = conn
            .blocks_dal()
            .get_l1_batch_metadata(L1BatchNumber(0))
            .await
            .unwrap();
        let root_hash = metadata.unwrap().metadata.root_hash;
        assert_ne!(root_hash, H256::zero());

        // Check that `ensure_genesis_state()` doesn't panic on repeated runs.
        ensure_genesis_state(&mut conn, L2ChainId::from(270), &params)
            .await
            .unwrap();
    }

    #[tokio::test]
    async fn running_genesis_with_big_chain_id() {
        let pool = ConnectionPool::test_pool().await;
        let mut conn = pool.access_storage().await.unwrap();
        conn.blocks_dal().delete_genesis().await.unwrap();

        let params = GenesisParams {
            protocol_version: ProtocolVersionId::latest(),
            first_validator: Address::random(),
            base_system_contracts: BaseSystemContracts::load_from_disk(),
            system_contracts: get_system_smart_contracts(),
            first_l1_verifier_config: L1VerifierConfig::default(),
            first_verifier_address: Address::random(),
        };
        ensure_genesis_state(&mut conn, L2ChainId::max(), &params)
            .await
            .unwrap();

        assert!(!conn.blocks_dal().is_genesis_needed().await.unwrap());
        let metadata = conn
            .blocks_dal()
            .get_l1_batch_metadata(L1BatchNumber(0))
            .await;
        let root_hash = metadata.unwrap().unwrap().metadata.root_hash;
        assert_ne!(root_hash, H256::zero());
    }

    #[tokio::test]
    async fn running_genesis_with_non_latest_protocol_version() {
        let pool = ConnectionPool::test_pool().await;
        let mut conn = pool.access_storage().await.unwrap();
        let params = GenesisParams {
            protocol_version: ProtocolVersionId::Version10,
            ..GenesisParams::mock()
        };

        ensure_genesis_state(&mut conn, L2ChainId::max(), &params)
            .await
            .unwrap();
        assert!(!conn.blocks_dal().is_genesis_needed().await.unwrap());
    }
}<|MERGE_RESOLUTION|>--- conflicted
+++ resolved
@@ -3,16 +3,12 @@
 //! setups the required databases, and outputs the data required to initialize a smart contract.
 
 use anyhow::Context as _;
-<<<<<<< HEAD
-use zksync_contracts::{read_sys_contract_bytecode, BaseSystemContracts, ContractLanguage};
-=======
 use multivm::{
     utils::get_max_gas_per_pubdata_byte,
     zk_evm_latest::aux_structures::{LogQuery as MultiVmLogQuery, Timestamp as MultiVMTimestamp},
     zkevm_test_harness_latest::witness::sort_storage_access::sort_storage_access_queries,
 };
-use zksync_contracts::BaseSystemContracts;
->>>>>>> 1c1f1315
+use zksync_contracts::{read_sys_contract_bytecode, BaseSystemContracts, ContractLanguage};
 use zksync_dal::StorageProcessor;
 use zksync_merkle_tree::domain::ZkSyncTree;
 use zksync_types::{
@@ -22,16 +18,10 @@
     get_code_key, get_system_context_init_logs,
     protocol_version::{L1VerifierConfig, ProtocolVersion},
     tokens::{TokenInfo, TokenMetadata, ETHEREUM_ADDRESS},
-<<<<<<< HEAD
-    zkevm_test_harness::witness::sort_storage_access::sort_storage_access_queries,
-    AccountTreeId, Address, L1BatchNumber, L2ChainId, LogQuery, MiniblockNumber, ProtocolVersionId,
-    StorageKey, StorageLog, StorageLogKind, Timestamp, CONTRACT_DEPLOYER_ADDRESS, H256,
-    KNOWN_CODES_STORAGE_ADDRESS,
-=======
     zk_evm_types::LogQuery,
     AccountTreeId, Address, L1BatchNumber, L2ChainId, MiniblockNumber, ProtocolVersionId,
-    StorageKey, StorageLog, StorageLogKind, H256,
->>>>>>> 1c1f1315
+    StorageKey, StorageLog, StorageLogKind, CONTRACT_DEPLOYER_ADDRESS, H256,
+    KNOWN_CODES_STORAGE_ADDRESS,
 };
 use zksync_utils::{be_words_to_bytes, bytecode::hash_bytecode, h256_to_u256, u256_to_h256};
 
