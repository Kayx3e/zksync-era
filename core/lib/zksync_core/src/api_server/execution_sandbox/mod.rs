--- conflicted
+++ resolved
@@ -303,15 +303,9 @@
 }
 
 impl BlockArgs {
-<<<<<<< HEAD
-    pub async fn pending(connection: &mut StorageProcessor<'_>) -> Self {
-        let (block_id, resolved_block_number) = get_pending_state(connection).await;
-        Self {
-=======
     pub(crate) async fn pending(connection: &mut StorageProcessor<'_>) -> anyhow::Result<Self> {
         let (block_id, resolved_block_number) = get_pending_state(connection).await?;
         Ok(Self {
->>>>>>> 10e3a3ec
             block_id,
             resolved_block_number,
             l1_batch_timestamp_s: None,
