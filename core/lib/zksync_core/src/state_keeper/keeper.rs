use std::{
    convert::Infallible,
    sync::Arc,
    time::{Duration, Instant},
};

use anyhow::Context as _;
use multivm::interface::{Halt, L1BatchEnv, SystemEnv};
use tokio::sync::watch;
use zksync_types::{
    block::L2BlockExecutionData, l2::TransactionType, protocol_upgrade::ProtocolUpgradeTx,
    protocol_version::ProtocolVersionId, storage_writes_deduplicator::StorageWritesDeduplicator,
    utils::display_timestamp, L1BatchNumber, Transaction,
};

use super::{
    batch_executor::{BatchExecutor, BatchExecutorHandle, TxExecutionResult},
    io::{IoCursor, L2BlockParams, OutputHandler, PendingBatchData, StateKeeperIO},
    metrics::{AGGREGATION_METRICS, KEEPER_METRICS, L1_BATCH_METRICS},
    seal_criteria::{ConditionalSealer, SealData, SealResolution},
    types::ExecutionMetricsForCriteria,
    updates::UpdatesManager,
};
use crate::gas_tracker::gas_count_from_writes;

/// Amount of time to block on waiting for some resource. The exact value is not really important,
/// we only need it to not block on waiting indefinitely and be able to process cancellation requests.
pub(super) const POLL_WAIT_DURATION: Duration = Duration::from_secs(1);

/// Structure used to indicate that task cancellation was requested.
#[derive(thiserror::Error, Debug)]
pub(super) enum Error {
    #[error("canceled")]
    Canceled,
    #[error(transparent)]
    Fatal(#[from] anyhow::Error),
}

impl Error {
    fn context(self, msg: &'static str) -> Self {
        match self {
            Self::Canceled => Self::Canceled,
            Self::Fatal(err) => Self::Fatal(err.context(msg)),
        }
    }
}

/// State keeper represents a logic layer of L1 batch / L2 block processing flow.
/// It's responsible for taking all the data from the `StateKeeperIO`, feeding it into `BatchExecutor` objects
/// and calling `SealManager` to decide whether an L2 block or L1 batch should be sealed.
///
/// State keeper maintains the batch execution state in the `UpdatesManager` until batch is sealed and these changes
/// are persisted by the `StateKeeperIO` implementation.
///
/// You can think of it as a state machine that runs over a sequence of incoming transactions, turning them into
/// a sequence of executed L2 blocks and batches.
#[derive(Debug)]
pub struct ZkSyncStateKeeper {
    stop_receiver: watch::Receiver<bool>,
    io: Box<dyn StateKeeperIO>,
    output_handler: OutputHandler,
    batch_executor_base: Box<dyn BatchExecutor>,
    sealer: Arc<dyn ConditionalSealer>,
}

impl ZkSyncStateKeeper {
    pub fn new(
        stop_receiver: watch::Receiver<bool>,
        sequencer: Box<dyn StateKeeperIO>,
        batch_executor_base: Box<dyn BatchExecutor>,
        output_handler: OutputHandler,
        sealer: Arc<dyn ConditionalSealer>,
    ) -> Self {
        Self {
            stop_receiver,
            io: sequencer,
            batch_executor_base,
            output_handler,
            sealer,
        }
    }

    pub async fn run(mut self) -> anyhow::Result<()> {
        match self.run_inner().await {
            Ok(_) => unreachable!(),
            Err(Error::Fatal(err)) => Err(err).context("state_keeper failed"),
            Err(Error::Canceled) => {
                tracing::info!("Stop signal received, state keeper is shutting down");
                Ok(())
            }
        }
    }

    /// Fallible version of `run` routine that allows to easily exit upon cancellation.
    async fn run_inner(&mut self) -> Result<Infallible, Error> {
        let (cursor, pending_batch_params) = self.io.initialize().await?;
        self.output_handler.initialize(&cursor).await?;
        tracing::info!(
            "Starting state keeper. Next l1 batch to seal: {}, next L2 block to seal: {}",
            cursor.l1_batch,
            cursor.next_l2_block
        );

        // Re-execute pending batch if it exists. Otherwise, initialize a new batch.
        let PendingBatchData {
            mut l1_batch_env,
            mut system_env,
            pending_l2_blocks,
        } = match pending_batch_params {
            Some(params) => {
                tracing::info!(
                    "There exists a pending batch consisting of {} L2 blocks, the first one is {}",
                    params.pending_l2_blocks.len(),
                    params
                        .pending_l2_blocks
                        .first()
                        .context("expected at least one pending L2 block")?
                        .number
                );
                params
            }
            None => {
                tracing::info!("There is no open pending batch, starting a new empty batch");
                let (system_env, l1_batch_env) = self
                    .wait_for_new_batch_env(&cursor)
                    .await
                    .map_err(|e| e.context("wait_for_new_batch_params()"))?;
                PendingBatchData {
                    l1_batch_env,
                    pending_l2_blocks: Vec::new(),
                    system_env,
                }
            }
        };

        let protocol_version = system_env.version;
        let mut updates_manager = UpdatesManager::new(&l1_batch_env, &system_env);
        let mut protocol_upgrade_tx: Option<ProtocolUpgradeTx> = self
            .load_protocol_upgrade_tx(&pending_l2_blocks, protocol_version, l1_batch_env.number)
            .await?;

        let mut batch_executor = self
            .batch_executor_base
            .init_batch(
                l1_batch_env.clone(),
                system_env.clone(),
                &self.stop_receiver,
            )
            .await
            .ok_or(Error::Canceled)?;

        self.restore_state(&batch_executor, &mut updates_manager, pending_l2_blocks)
            .await?;

        let mut l1_batch_seal_delta: Option<Instant> = None;
        while !self.is_canceled() {
            // This function will run until the batch can be sealed.
            self.process_l1_batch(&batch_executor, &mut updates_manager, protocol_upgrade_tx)
                .await?;

            // Finish current batch.
            if !updates_manager.l2_block.executed_transactions.is_empty() {
                self.seal_l2_block(&updates_manager).await?;
                // We've sealed the L2 block that we had, but we still need to set up the timestamp
                // for the fictive L2 block.
                let new_l2_block_params =
                    self.wait_for_new_l2_block_params(&updates_manager).await?;
                Self::start_next_l2_block(
                    new_l2_block_params,
                    &mut updates_manager,
                    &batch_executor,
                )
                .await;
            }

            let finished_batch = batch_executor.finish_batch().await;
            let sealed_batch_protocol_version = updates_manager.protocol_version();
            updates_manager.finish_batch(finished_batch);
            self.output_handler
                .handle_l1_batch(&updates_manager)
                .await
                .with_context(|| format!("failed sealing L1 batch {l1_batch_env:?}"))?;

            if let Some(delta) = l1_batch_seal_delta {
                L1_BATCH_METRICS.seal_delta.observe(delta.elapsed());
            }
            l1_batch_seal_delta = Some(Instant::now());

            // Start the new batch.
            let mut next_cursor = updates_manager.io_cursor();
            next_cursor.l1_batch += 1;
            (system_env, l1_batch_env) = self.wait_for_new_batch_env(&next_cursor).await?;
            updates_manager = UpdatesManager::new(&l1_batch_env, &system_env);
            batch_executor = self
                .batch_executor_base
                .init_batch(
                    l1_batch_env.clone(),
                    system_env.clone(),
                    &self.stop_receiver,
                )
                .await
                .ok_or(Error::Canceled)?;

            let version_changed = system_env.version != sealed_batch_protocol_version;
            protocol_upgrade_tx = if version_changed {
                self.load_upgrade_tx(system_env.version).await?
            } else {
                None
            };
        }
        Err(Error::Canceled)
    }

    /// This function is meant to be called only once during the state-keeper initialization.
    /// It will check if we should load a protocol upgrade or a `setChainId` transaction,
    /// perform some checks and return it.
    pub(super) async fn load_protocol_upgrade_tx(
        &mut self,
        pending_l2_blocks: &[L2BlockExecutionData],
        protocol_version: ProtocolVersionId,
        l1_batch_number: L1BatchNumber,
    ) -> Result<Option<ProtocolUpgradeTx>, Error> {
        // After the Shared Bridge is integrated,
        // there has to be a setChainId upgrade transaction after the chain genesis.
        // It has to be the first transaction of the first batch.
        // The setChainId upgrade does not bump the protocol version, but attaches an upgrade
        // transaction to the genesis protocol version.
        let first_batch_in_shared_bridge =
            l1_batch_number == L1BatchNumber(1) && !protocol_version.is_pre_shared_bridge();
        let previous_batch_protocol_version =
            self.io.load_batch_version_id(l1_batch_number - 1).await?;

        let version_changed = protocol_version != previous_batch_protocol_version;
        let mut protocol_upgrade_tx = if version_changed || first_batch_in_shared_bridge {
            self.io.load_upgrade_tx(protocol_version).await?
        } else {
            None
        };

        // Sanity check: if `txs_to_reexecute` is not empty and upgrade tx is present for this block
        // then it must be the first one in `txs_to_reexecute`.
        if !pending_l2_blocks.is_empty() && protocol_upgrade_tx.is_some() {
            // We already processed the upgrade tx but did not seal the batch it was in.
            let first_tx_to_reexecute = &pending_l2_blocks[0].txs[0];
            assert_eq!(
                first_tx_to_reexecute.tx_format(),
                TransactionType::ProtocolUpgradeTransaction,
                "Expected an upgrade transaction to be the first one in pending L2 blocks, but found {:?}",
                first_tx_to_reexecute.hash()
            );
            tracing::info!(
                "There is a protocol upgrade in batch #{l1_batch_number}, upgrade tx already processed"
            );
            protocol_upgrade_tx = None; // The protocol upgrade was already executed
        }

        if protocol_upgrade_tx.is_some() {
            tracing::info!("There is a new upgrade tx to be executed in batch #{l1_batch_number}");
        }
        Ok(protocol_upgrade_tx)
    }

    fn is_canceled(&self) -> bool {
        *self.stop_receiver.borrow()
    }

    async fn load_upgrade_tx(
        &mut self,
        protocol_version: ProtocolVersionId,
    ) -> anyhow::Result<Option<ProtocolUpgradeTx>> {
        self.io
            .load_upgrade_tx(protocol_version)
            .await
            .with_context(|| format!("failed loading upgrade transaction for {protocol_version:?}"))
    }

    async fn wait_for_new_batch_env(
        &mut self,
        cursor: &IoCursor,
    ) -> Result<(SystemEnv, L1BatchEnv), Error> {
        while !self.is_canceled() {
            if let Some(envs) = self
                .io
                .wait_for_new_batch_env(cursor, POLL_WAIT_DURATION)
                .await
                .context("error waiting for new L1 batch environment")?
            {
                return Ok(envs);
            }
        }
        Err(Error::Canceled)
    }

    async fn wait_for_new_l2_block_params(
        &mut self,
        updates: &UpdatesManager,
    ) -> Result<L2BlockParams, Error> {
        let cursor = updates.io_cursor();
        while !self.is_canceled() {
            if let Some(params) = self
                .io
                .wait_for_new_l2_block_params(&cursor, POLL_WAIT_DURATION)
                .await
                .context("error waiting for new L2 block params")?
            {
                return Ok(params);
            }
        }
        Err(Error::Canceled)
    }

    async fn start_next_l2_block(
        params: L2BlockParams,
        updates_manager: &mut UpdatesManager,
        batch_executor: &BatchExecutorHandle,
    ) {
        updates_manager.push_l2_block(params);
        batch_executor
            .start_next_l2_block(updates_manager.l2_block.get_env())
            .await;
    }

    async fn seal_l2_block(&mut self, updates_manager: &UpdatesManager) -> anyhow::Result<()> {
        self.output_handler
            .handle_l2_block(updates_manager)
            .await
            .with_context(|| {
                format!(
                    "handling L2 block #{} failed",
                    updates_manager.l2_block.number
                )
            })
    }

    /// Applies the "pending state" on the `UpdatesManager`.
    /// Pending state means transactions that were executed before the server restart. Before we continue processing the
    /// batch, we need to restore the state. We must ensure that every transaction is executed successfully.
    ///
    /// Additionally, it initialized the next L2 block timestamp.
    async fn restore_state(
        &mut self,
        batch_executor: &BatchExecutorHandle,
        updates_manager: &mut UpdatesManager,
        l2_blocks_to_reexecute: Vec<L2BlockExecutionData>,
    ) -> Result<(), Error> {
        if l2_blocks_to_reexecute.is_empty() {
            return Ok(());
        }

        for (index, l2_block) in l2_blocks_to_reexecute.into_iter().enumerate() {
            // Push any non-first L2 block to updates manager. The first one was pushed when `updates_manager` was initialized.
            if index > 0 {
                Self::start_next_l2_block(
                    L2BlockParams {
                        timestamp: l2_block.timestamp,
                        virtual_blocks: l2_block.virtual_blocks,
                    },
                    updates_manager,
                    batch_executor,
                )
                .await;
            }

            let l2_block_number = l2_block.number;
            tracing::info!(
                "Starting to reexecute transactions from sealed L2 block #{l2_block_number}"
            );
            for tx in l2_block.txs {
                let result = batch_executor.execute_tx(tx.clone()).await;

                let TxExecutionResult::Success {
                    tx_result,
                    tx_metrics,
                    compressed_bytecodes,
                    call_tracer_result,
                    ..
                } = result
                else {
                    tracing::error!(
                        "Re-executing stored tx failed. Tx: {tx:?}. Err: {:?}",
                        result.err()
                    );
                    return Err(anyhow::anyhow!(
                        "Re-executing stored tx failed. It means that transaction was executed \
                         successfully before, but failed after a restart."
                    )
                    .into());
                };

                let ExecutionMetricsForCriteria {
                    l1_gas: tx_l1_gas_this_tx,
                    execution_metrics: tx_execution_metrics,
                } = *tx_metrics;

                let tx_hash = tx.hash();
                let is_l1 = tx.is_l1();
                let exec_result_status = tx_result.result.clone();
                let initiator_account = tx.initiator_account();

                updates_manager.extend_from_executed_transaction(
                    tx,
                    *tx_result,
                    compressed_bytecodes,
                    tx_l1_gas_this_tx,
                    tx_execution_metrics,
                    call_tracer_result,
                );

                tracing::debug!(
                    "Finished re-executing tx {tx_hash} by {initiator_account} (is_l1: {is_l1}, \
                     #{idx_in_l1_batch} in L1 batch #{l1_batch_number}, #{idx_in_l2_block} in L2 block #{l2_block_number}); \
                     status: {exec_result_status:?}. L1 gas spent: {tx_l1_gas_this_tx:?}, total in L1 batch: {pending_l1_gas:?}, \
                     tx execution metrics: {tx_execution_metrics:?}, block execution metrics: {block_execution_metrics:?}",
                    idx_in_l1_batch = updates_manager.pending_executed_transactions_len(),
                    l1_batch_number = updates_manager.l1_batch.number,
                    idx_in_l2_block = updates_manager.l2_block.executed_transactions.len(),
                    pending_l1_gas = updates_manager.pending_l1_gas_count(),
                    block_execution_metrics = updates_manager.pending_execution_metrics()
                );
            }
        }

        tracing::debug!(
            "All the transactions from the pending state were re-executed successfully"
        );

        // We've processed all the L2 blocks, and right now we're initializing the next *actual* L2 block.
        let new_l2_block_params = self
            .wait_for_new_l2_block_params(updates_manager)
            .await
            .map_err(|e| e.context("wait_for_new_l2_block_params"))?;
        Self::start_next_l2_block(new_l2_block_params, updates_manager, batch_executor).await;

        Ok(())
    }

    async fn process_l1_batch(
        &mut self,
        batch_executor: &BatchExecutorHandle,
        updates_manager: &mut UpdatesManager,
        protocol_upgrade_tx: Option<ProtocolUpgradeTx>,
    ) -> Result<(), Error> {
        if let Some(protocol_upgrade_tx) = protocol_upgrade_tx {
            self.process_upgrade_tx(batch_executor, updates_manager, protocol_upgrade_tx)
                .await;
        }

        while !self.is_canceled() {
<<<<<<< HEAD
            if self.io.should_seal_miniblock(updates_manager) {
=======
            if self
                .io
                .should_seal_l1_batch_unconditionally(updates_manager)
            {
                tracing::debug!(
                    "L1 batch #{} should be sealed unconditionally as per sealing rules",
                    updates_manager.l1_batch.number
                );
                return Ok(());
            }

            if self.io.should_seal_l2_block(updates_manager) {
>>>>>>> 34179412
                tracing::debug!(
                    "L2 block #{} (L1 batch #{}) should be sealed as per sealing rules",
                    updates_manager.l2_block.number,
                    updates_manager.l1_batch.number
                );
                self.seal_l2_block(updates_manager).await?;

                let new_l2_block_params = self
                    .wait_for_new_l2_block_params(updates_manager)
                    .await
                    .map_err(|e| e.context("wait_for_new_l2_block_params"))?;
                tracing::debug!(
                    "Initialized new L2 block #{} (L1 batch #{}) with timestamp {}",
                    updates_manager.l2_block.number,
                    updates_manager.l1_batch.number,
                    display_timestamp(new_l2_block_params.timestamp)
                );
                Self::start_next_l2_block(new_l2_block_params, updates_manager, batch_executor)
                    .await;

                if self.io.should_seal_l1_batch(updates_manager) {
                    tracing::debug!(
                        "L1 batch #{} should be sealed as per sealing rules",
                        updates_manager.l1_batch.number
                    );
                    return Ok(());
                }
            }

            let waiting_latency = KEEPER_METRICS.waiting_for_tx.start();
            let Some(tx) = self
                .io
                .wait_for_next_tx(POLL_WAIT_DURATION)
                .await
                .context("error waiting for next transaction")?
            else {
                waiting_latency.observe();
                tracing::trace!("No new transactions. Waiting!");
                continue;
            };
            waiting_latency.observe();

            let tx_hash = tx.hash();
            let (seal_resolution, exec_result) = self
                .process_one_tx(batch_executor, updates_manager, tx.clone())
                .await;

            match &seal_resolution {
                SealResolution::NoSeal | SealResolution::IncludeAndSeal => {
                    let TxExecutionResult::Success {
                        tx_result,
                        tx_metrics,
                        call_tracer_result,
                        compressed_bytecodes,
                        ..
                    } = exec_result
                    else {
                        unreachable!(
                            "Tx inclusion seal resolution must be a result of a successful tx execution",
                        );
                    };
                    let ExecutionMetricsForCriteria {
                        l1_gas: tx_l1_gas_this_tx,
                        execution_metrics: tx_execution_metrics,
                    } = *tx_metrics;
                    updates_manager.extend_from_executed_transaction(
                        tx,
                        *tx_result,
                        compressed_bytecodes,
                        tx_l1_gas_this_tx,
                        tx_execution_metrics,
                        call_tracer_result,
                    );
                }
                SealResolution::ExcludeAndSeal => {
                    batch_executor.rollback_last_tx().await;
                    self.io
                        .rollback(tx)
                        .await
                        .context("failed rolling back transaction")?;
                }
                SealResolution::Unexecutable(reason) => {
                    batch_executor.rollback_last_tx().await;
                    self.io
                        .reject(&tx, reason)
                        .await
                        .with_context(|| format!("cannot reject transaction {tx_hash:?}"))?;
                }
            };

            if seal_resolution.should_seal() {
                tracing::debug!(
                    "L1 batch #{} should be sealed with resolution {seal_resolution:?} after executing \
                     transaction {tx_hash}",
                    updates_manager.l1_batch.number
                );
                return Ok(());
            }
        }
        Err(Error::Canceled)
    }

    async fn process_upgrade_tx(
        &mut self,
        batch_executor: &BatchExecutorHandle,
        updates_manager: &mut UpdatesManager,
        protocol_upgrade_tx: ProtocolUpgradeTx,
    ) {
        // Sanity check: protocol upgrade tx must be the first one in the batch.
        assert_eq!(updates_manager.pending_executed_transactions_len(), 0);

        let tx: Transaction = protocol_upgrade_tx.into();
        let (seal_resolution, exec_result) = self
            .process_one_tx(batch_executor, updates_manager, tx.clone())
            .await;

        match &seal_resolution {
            SealResolution::NoSeal | SealResolution::IncludeAndSeal => {
                let TxExecutionResult::Success {
                    tx_result,
                    tx_metrics,
                    compressed_bytecodes,
                    ..
                } = exec_result
                else {
                    panic!(
                        "Tx inclusion seal resolution must be a result of a successful tx execution",
                    );
                };

                // Despite success of upgrade transaction is not enforced by protocol,
                // we panic here because failed upgrade tx is not intended in any case.
                if tx_result.result.is_failed() {
                    panic!("Failed upgrade tx {:?}", tx.hash());
                }

                let ExecutionMetricsForCriteria {
                    l1_gas: tx_l1_gas_this_tx,
                    execution_metrics: tx_execution_metrics,
                    ..
                } = *tx_metrics;
                updates_manager.extend_from_executed_transaction(
                    tx,
                    *tx_result,
                    compressed_bytecodes,
                    tx_l1_gas_this_tx,
                    tx_execution_metrics,
                    vec![],
                );
            }
            SealResolution::ExcludeAndSeal => {
                unreachable!("First tx in batch cannot result into `ExcludeAndSeal`");
            }
            SealResolution::Unexecutable(reason) => {
                panic!(
                    "Upgrade transaction {:?} is unexecutable: {}",
                    tx.hash(),
                    reason
                );
            }
        };
    }

    /// Executes one transaction in the batch executor, and then decides whether the batch should be sealed.
    /// Batch may be sealed because of one of the following reasons:
    /// 1. The VM entered an incorrect state (e.g. out of gas). In that case, we must revert the transaction and seal
    /// the block.
    /// 2. Seal manager decided that batch is ready to be sealed.
    /// Note: this method doesn't mutate `updates_manager` in the end. However, reference should be mutable
    /// because we use `apply_and_rollback` method of `updates_manager.storage_writes_deduplicator`.
    async fn process_one_tx(
        &mut self,
        batch_executor: &BatchExecutorHandle,
        updates_manager: &mut UpdatesManager,
        tx: Transaction,
    ) -> (SealResolution, TxExecutionResult) {
        let exec_result = batch_executor.execute_tx(tx.clone()).await;
        // All of `TxExecutionResult::BootloaderOutOfGasForTx`,
        // `Halt::NotEnoughGasProvided` correspond to out-of-gas errors but of different nature.
        // - `BootloaderOutOfGasForTx`: it is returned when bootloader stack frame run out of gas before tx execution finished.
        // - `Halt::NotEnoughGasProvided`: there are checks in bootloader in some places (search for `checkEnoughGas` calls).
        //      They check if there is more gas in the frame than bootloader estimates it will need.
        //      This error is returned when such a check fails. Basically, bootloader doesn't continue execution but panics prematurely instead.
        // If some transaction fails with any of these errors and is the first transaction in L1 batch, then it's marked as unexecutable.
        // Otherwise, `ExcludeAndSeal` resolution is returned, i.e. batch will be sealed and transaction will be included in the next L1 batch.

        let is_first_tx = updates_manager.pending_executed_transactions_len() == 0;
        let resolution = match &exec_result {
            TxExecutionResult::BootloaderOutOfGasForTx
            | TxExecutionResult::RejectedByVm {
                reason: Halt::NotEnoughGasProvided,
            } => {
                let error_message = match &exec_result {
                    TxExecutionResult::BootloaderOutOfGasForTx => "bootloader_tx_out_of_gas",
                    TxExecutionResult::RejectedByVm {
                        reason: Halt::NotEnoughGasProvided,
                    } => "not_enough_gas_provided_to_start_tx",
                    _ => unreachable!(),
                };
                let resolution = if is_first_tx {
                    SealResolution::Unexecutable(error_message.to_string())
                } else {
                    SealResolution::ExcludeAndSeal
                };
                AGGREGATION_METRICS.inc(error_message, &resolution);
                resolution
            }
            TxExecutionResult::RejectedByVm { reason } => {
                SealResolution::Unexecutable(reason.to_string())
            }
            TxExecutionResult::Success {
                tx_result,
                tx_metrics,
                gas_remaining,
                ..
            } => {
                let tx_execution_status = &tx_result.result;
                let ExecutionMetricsForCriteria {
                    l1_gas: tx_l1_gas_this_tx,
                    execution_metrics: tx_execution_metrics,
                } = **tx_metrics;

                tracing::trace!(
                    "finished tx {:?} by {:?} (is_l1: {}) (#{} in l1 batch {}) (#{} in L2 block {}) \
                    status: {:?}. L1 gas spent: {:?}, total in l1 batch: {:?}, \
                    tx execution metrics: {:?}, block execution metrics: {:?}",
                    tx.hash(),
                    tx.initiator_account(),
                    tx.is_l1(),
                    updates_manager.pending_executed_transactions_len() + 1,
                    updates_manager.l1_batch.number,
                    updates_manager.l2_block.executed_transactions.len() + 1,
                    updates_manager.l2_block.number,
                    tx_execution_status,
                    tx_l1_gas_this_tx,
                    updates_manager.pending_l1_gas_count() + tx_l1_gas_this_tx,
                    &tx_execution_metrics,
                    updates_manager.pending_execution_metrics() + tx_execution_metrics,
                );

                let encoding_len = tx.encoding_len();

                let logs_to_apply_iter = tx_result.logs.storage_logs.iter();
                let block_writes_metrics = updates_manager
                    .storage_writes_deduplicator
                    .apply_and_rollback(logs_to_apply_iter.clone());

                let block_writes_l1_gas = gas_count_from_writes(
                    &block_writes_metrics,
                    updates_manager.protocol_version(),
                );

                let tx_writes_metrics =
                    StorageWritesDeduplicator::apply_on_empty_state(logs_to_apply_iter);
                let tx_writes_l1_gas =
                    gas_count_from_writes(&tx_writes_metrics, updates_manager.protocol_version());
                let tx_gas_excluding_writes = tx_l1_gas_this_tx;

                let tx_data = SealData {
                    execution_metrics: tx_execution_metrics,
                    gas_count: tx_gas_excluding_writes + tx_writes_l1_gas,
                    cumulative_size: encoding_len,
                    writes_metrics: tx_writes_metrics,
                    gas_remaining: *gas_remaining,
                };
                let block_data = SealData {
                    execution_metrics: tx_data.execution_metrics
                        + updates_manager.pending_execution_metrics(),
                    gas_count: tx_gas_excluding_writes
                        + block_writes_l1_gas
                        + updates_manager.pending_l1_gas_count(),
                    cumulative_size: tx_data.cumulative_size
                        + updates_manager.pending_txs_encoding_size(),
                    writes_metrics: block_writes_metrics,
                    gas_remaining: *gas_remaining,
                };

                self.sealer.should_seal_l1_batch(
                    updates_manager.l1_batch.number.0,
                    updates_manager.batch_timestamp() as u128 * 1_000,
                    updates_manager.pending_executed_transactions_len() + 1,
                    &block_data,
                    &tx_data,
                    updates_manager.protocol_version(),
                )
            }
        };
        (resolution, exec_result)
    }
}<|MERGE_RESOLUTION|>--- conflicted
+++ resolved
@@ -446,22 +446,7 @@
         }
 
         while !self.is_canceled() {
-<<<<<<< HEAD
-            if self.io.should_seal_miniblock(updates_manager) {
-=======
-            if self
-                .io
-                .should_seal_l1_batch_unconditionally(updates_manager)
-            {
-                tracing::debug!(
-                    "L1 batch #{} should be sealed unconditionally as per sealing rules",
-                    updates_manager.l1_batch.number
-                );
-                return Ok(());
-            }
-
             if self.io.should_seal_l2_block(updates_manager) {
->>>>>>> 34179412
                 tracing::debug!(
                     "L2 block #{} (L1 batch #{}) should be sealed as per sealing rules",
                     updates_manager.l2_block.number,
