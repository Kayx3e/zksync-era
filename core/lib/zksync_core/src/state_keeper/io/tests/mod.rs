--- conflicted
+++ resolved
@@ -6,13 +6,9 @@
 use zksync_dal::ConnectionPool;
 use zksync_mempool::L2TxFilter;
 use zksync_types::{
-<<<<<<< HEAD
     api::ApiEthTransferEvents,
-    block::BlockGasCount,
-=======
     block::{BlockGasCount, MiniblockHasher},
     fee::TransactionExecutionMetrics,
->>>>>>> 2ce973cb
     fee_model::{BatchFeeInput, PubdataIndependentBatchFeeModelInput},
     tx::ExecutionMetrics,
     AccountTreeId, Address, L1BatchNumber, MiniblockNumber, ProtocolVersionId, StorageKey, VmEvent,
