--- conflicted
+++ resolved
@@ -272,25 +272,6 @@
         self.seal_inner(storage, false).await;
     }
 
-<<<<<<< HEAD
-    /// Seals a miniblock with the given number.
-    ///
-    /// If `is_fictive` flag is set to true, then it is assumed that we should seal a fictive miniblock
-    /// with no transactions in it. It is needed because there might be some storage logs / events
-    /// that are created after the last processed tx in the L1 batch: after the last transaction is processed,
-    /// the bootloader enters the "tip" phase in which it can still generate events (e.g.,
-    /// one for sending fees to the operator).
-    ///
-    /// `l2_shared_bridge_addr` is required to extract the information on newly added tokens.
-    async fn seal_inner(&self, storage: &mut StorageProcessor<'_>, is_fictive: bool) {
-        self.assert_valid_miniblock(is_fictive);
-
-        let mut transaction = storage.start_transaction().await.unwrap();
-        if self.pre_insert_txs {
-            let progress = MINIBLOCK_METRICS.start(MiniblockSealStage::PreInsertTxs, is_fictive);
-            for tx in &self.miniblock.executed_transactions {
-                if let Ok(l1_tx) = L1Tx::try_from(tx.transaction.clone()) {
-=======
     async fn insert_transactions(&self, transaction: &mut StorageProcessor<'_>) {
         for tx_result in &self.miniblock.executed_transactions {
             let tx = tx_result.transaction.clone();
@@ -298,7 +279,6 @@
                 ExecuteTransactionCommon::L1(_) => {
                     // `unwrap` is safe due to the check above
                     let l1_tx = L1Tx::try_from(tx).unwrap();
->>>>>>> ea5c6845
                     let l1_block_number = L1BlockNumber(l1_tx.common_data.eth_block as u32);
                     transaction
                         .transactions_dal()
@@ -334,7 +314,7 @@
     /// the bootloader enters the "tip" phase in which it can still generate events (e.g.,
     /// one for sending fees to the operator).
     ///
-    /// `l2_erc20_bridge_addr` is required to extract the information on newly added tokens.
+    /// `l2_shared_bridge_addr` is required to extract the information on newly added tokens.
     async fn seal_inner(&self, storage: &mut StorageProcessor<'_>, is_fictive: bool) {
         self.assert_valid_miniblock(is_fictive);
 
