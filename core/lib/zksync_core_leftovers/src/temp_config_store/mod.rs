use zksync_config::{
    configs::{
        api::{HealthCheckConfig, MerkleTreeApiConfig, Web3JsonRpcConfig},
        chain::{
            CircuitBreakerConfig, MempoolConfig, NetworkConfig, OperationsManagerConfig,
            StateKeeperConfig,
        },
        fri_prover_group::FriProverGroupConfig,
        house_keeper::HouseKeeperConfig,
        wallets::{AddressWallet, EthSender, StateKeeper, Wallet, Wallets},
        FriProofCompressorConfig, FriProverConfig, FriProverGatewayConfig,
        FriWitnessGeneratorConfig, FriWitnessVectorGeneratorConfig, GeneralConfig,
        ObservabilityConfig, PrometheusConfig, ProofDataHandlerConfig, ProtectiveReadsWriterConfig,
    },
    ApiConfig, ContractVerifierConfig, DADispatcherConfig, DBConfig, EthConfig, EthWatchConfig,
    GasAdjusterConfig, ObjectStoreConfig, PostgresConfig, SnapshotsCreatorConfig,
};
use zksync_protobuf::{repr::ProtoRepr, ProtoFmt};

pub fn decode_yaml<T: ProtoFmt>(yaml: &str) -> anyhow::Result<T> {
    let d = serde_yaml::Deserializer::from_str(yaml);
    let this: T = zksync_protobuf::serde::deserialize(d)?;
    Ok(this)
}

pub fn decode_yaml_repr<T: ProtoRepr>(yaml: &str) -> anyhow::Result<T::Type> {
    let d = serde_yaml::Deserializer::from_str(yaml);
    let this: T = zksync_protobuf::serde::deserialize_proto_with_options(d, false)?;
    this.read()
}
//
// TODO (QIT-22): This structure is going to be removed when components will be responsible for their own configs.
/// A temporary config store allowing to pass deserialized configs from `zksync_server` to `zksync_core`.
/// All the configs are optional, since for some component combination it is not needed to pass all the configs.
#[derive(Debug, PartialEq)]
pub struct TempConfigStore {
    pub postgres_config: Option<PostgresConfig>,
    pub health_check_config: Option<HealthCheckConfig>,
    pub merkle_tree_api_config: Option<MerkleTreeApiConfig>,
    pub web3_json_rpc_config: Option<Web3JsonRpcConfig>,
    pub circuit_breaker_config: Option<CircuitBreakerConfig>,
    pub mempool_config: Option<MempoolConfig>,
    pub network_config: Option<NetworkConfig>,
    pub contract_verifier: Option<ContractVerifierConfig>,
    pub operations_manager_config: Option<OperationsManagerConfig>,
    pub state_keeper_config: Option<StateKeeperConfig>,
    pub house_keeper_config: Option<HouseKeeperConfig>,
    pub fri_proof_compressor_config: Option<FriProofCompressorConfig>,
    pub fri_prover_config: Option<FriProverConfig>,
    pub fri_prover_group_config: Option<FriProverGroupConfig>,
    pub fri_prover_gateway_config: Option<FriProverGatewayConfig>,
    pub fri_witness_vector_generator: Option<FriWitnessVectorGeneratorConfig>,
    pub fri_witness_generator_config: Option<FriWitnessGeneratorConfig>,
    pub prometheus_config: Option<PrometheusConfig>,
    pub proof_data_handler_config: Option<ProofDataHandlerConfig>,
    pub api_config: Option<ApiConfig>,
    pub db_config: Option<DBConfig>,
    pub eth_sender_config: Option<EthConfig>,
    pub eth_watch_config: Option<EthWatchConfig>,
    pub gas_adjuster_config: Option<GasAdjusterConfig>,
    pub object_store_config: Option<ObjectStoreConfig>,
    pub observability: Option<ObservabilityConfig>,
    pub snapshot_creator: Option<SnapshotsCreatorConfig>,
<<<<<<< HEAD
    pub da_dispatcher_config: Option<DADispatcherConfig>,
=======
    pub protective_reads_writer_config: Option<ProtectiveReadsWriterConfig>,
>>>>>>> 2b8d9a30
}

impl TempConfigStore {
    pub fn general(&self) -> GeneralConfig {
        GeneralConfig {
            postgres_config: self.postgres_config.clone(),
            api_config: self.api_config.clone(),
            contract_verifier: self.contract_verifier.clone(),
            circuit_breaker_config: self.circuit_breaker_config.clone(),
            mempool_config: self.mempool_config.clone(),
            operations_manager_config: self.operations_manager_config.clone(),
            state_keeper_config: self.state_keeper_config.clone(),
            house_keeper_config: self.house_keeper_config.clone(),
            proof_compressor_config: self.fri_proof_compressor_config.clone(),
            prover_config: self.fri_prover_config.clone(),
            prover_gateway: self.fri_prover_gateway_config.clone(),
            witness_vector_generator: self.fri_witness_vector_generator.clone(),
            prover_group_config: self.fri_prover_group_config.clone(),
            witness_generator: self.fri_witness_generator_config.clone(),
            prometheus_config: self.prometheus_config.clone(),
            proof_data_handler_config: self.proof_data_handler_config.clone(),
            db_config: self.db_config.clone(),
            eth: self.eth_sender_config.clone(),
            snapshot_creator: self.snapshot_creator.clone(),
            observability: self.observability.clone(),
<<<<<<< HEAD
            da_dispatcher_config: self.da_dispatcher_config.clone(),
=======
            protective_reads_writer_config: self.protective_reads_writer_config.clone(),
>>>>>>> 2b8d9a30
        }
    }

    #[allow(deprecated)]
    pub fn wallets(&self) -> Wallets {
        let eth_sender = self.eth_sender_config.as_ref().and_then(|config| {
            let sender = config.sender.as_ref()?;
            let operator_private_key = sender.private_key().ok()??;
            let operator = Wallet::new(operator_private_key);
            let blob_operator = sender
                .private_key_blobs()
                .and_then(|operator| Wallet::from_private_key_bytes(operator, None).ok());
            Some(EthSender {
                operator,
                blob_operator,
            })
        });
        let state_keeper = self
            .state_keeper_config
            .as_ref()
            .map(|state_keeper| StateKeeper {
                fee_account: AddressWallet::from_address(
                    state_keeper
                        .fee_account_addr
                        .expect("Must be presented in env variables"),
                ),
            });
        Wallets {
            eth_sender,
            state_keeper,
        }
    }
}<|MERGE_RESOLUTION|>--- conflicted
+++ resolved
@@ -61,11 +61,8 @@
     pub object_store_config: Option<ObjectStoreConfig>,
     pub observability: Option<ObservabilityConfig>,
     pub snapshot_creator: Option<SnapshotsCreatorConfig>,
-<<<<<<< HEAD
     pub da_dispatcher_config: Option<DADispatcherConfig>,
-=======
     pub protective_reads_writer_config: Option<ProtectiveReadsWriterConfig>,
->>>>>>> 2b8d9a30
 }
 
 impl TempConfigStore {
@@ -91,11 +88,8 @@
             eth: self.eth_sender_config.clone(),
             snapshot_creator: self.snapshot_creator.clone(),
             observability: self.observability.clone(),
-<<<<<<< HEAD
             da_dispatcher_config: self.da_dispatcher_config.clone(),
-=======
             protective_reads_writer_config: self.protective_reads_writer_config.clone(),
->>>>>>> 2b8d9a30
         }
     }
 
