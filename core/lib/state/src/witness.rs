use vise::{Counter, Metrics};

use crate::ReadStorage;

use zksync_types::{witness_block_state::WitnessBlockState, StorageKey, StorageValue, H256};

#[derive(Debug, Metrics)]
#[metrics(prefix = "witness_storage")]
struct WitnessStorageMetrics {
    /// Number of unexpected calls when calling `get_enumeration_index` on a witness storage.
    get_enumeration_index_unexpected_call: Counter,
}

#[vise::register]
static METRICS: vise::Global<WitnessStorageMetrics> = vise::Global::new();

/// [`ReadStorage`] implementation backed by binary serialized [`WitnessHashBlockState`].
/// Note that `load_factory_deps` is not used.
/// FactoryDeps data is used straight inside witness generator, loaded with the blob.
#[derive(Debug)]
pub struct WitnessStorage<'a> {
    block_state: WitnessBlockState,
    metrics: &'a WitnessStorageMetrics,
}

impl WitnessStorage<'_> {
    /// Creates a new storage with the provided witness's block state.
    pub fn new(block_state: WitnessBlockState) -> Self {
        Self {
            block_state,
            metrics: &METRICS,
        }
    }
}

impl ReadStorage for WitnessStorage<'_> {
    fn read_value(&mut self, key: &StorageKey) -> StorageValue {
        *self
            .block_state
            .read_storage_key
            .get(key)
            .unwrap_or(&H256::default())
    }

    fn is_write_initial(&mut self, key: &StorageKey) -> bool {
        *self.block_state.is_write_initial.get(key).unwrap_or(&false)
    }

    fn load_factory_dep(&mut self, _hash: H256) -> Option<Vec<u8>> {
        None
    }

    fn get_enumeration_index(&mut self, _key: &StorageKey) -> Option<u64> {
<<<<<<< HEAD
        metrics::histogram!("witness_storage.unexpected_get_enumeration_index_call", 1.0);
=======
        self.metrics.get_enumeration_index_unexpected_call.inc();
>>>>>>> 1659c840
        None
    }
}<|MERGE_RESOLUTION|>--- conflicted
+++ resolved
@@ -51,11 +51,7 @@
     }
 
     fn get_enumeration_index(&mut self, _key: &StorageKey) -> Option<u64> {
-<<<<<<< HEAD
-        metrics::histogram!("witness_storage.unexpected_get_enumeration_index_call", 1.0);
-=======
         self.metrics.get_enumeration_index_unexpected_call.inc();
->>>>>>> 1659c840
         None
     }
 }