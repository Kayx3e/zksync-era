--- conflicted
+++ resolved
@@ -34,9 +34,6 @@
     pub eth: Option<EthConfig>,
     pub snapshot_creator: Option<SnapshotsCreatorConfig>,
     pub observability: Option<ObservabilityConfig>,
-<<<<<<< HEAD
     pub da_dispatcher_config: Option<DADispatcherConfig>,
-=======
     pub protective_reads_writer_config: Option<ProtectiveReadsWriterConfig>,
->>>>>>> 2b8d9a30
 }