--- conflicted
+++ resolved
@@ -13,6 +13,7 @@
     fri_prover_gateway::FriProverGatewayConfig,
     fri_witness_generator::FriWitnessGeneratorConfig,
     fri_witness_vector_generator::FriWitnessVectorGeneratorConfig,
+    native_token_fetcher::NativeTokenFetcherConfig,
     object_store::ObjectStoreConfig,
     observability::ObservabilityConfig,
     proof_data_handler::ProofDataHandlerConfig,
@@ -37,11 +38,7 @@
 pub mod fri_witness_generator;
 pub mod fri_witness_vector_generator;
 pub mod house_keeper;
-<<<<<<< HEAD
-pub mod kzg;
 pub mod native_token_fetcher;
-=======
->>>>>>> 35df2595
 pub mod object_store;
 pub mod observability;
 pub mod proof_data_handler;
