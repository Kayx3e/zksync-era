{
    "web3_url": "http://127.0.0.1:8545",
<<<<<<< HEAD
    "test_mnemonic": "test test test test test test test test test test test junk",
    "mnemonic": "test test test test test test test test test test test junk",
=======
    "test_mnemonic": "stuff slice staff easily soup parent arm payment cotton trade scatter struggle",
    "mnemonic": "fine music test violin matrix prize squirrel panther purchase material script deal",
>>>>>>> bd98dc79
    "base_path": "m/44'/60'/0'/0"
}<|MERGE_RESOLUTION|>--- conflicted
+++ resolved
@@ -1,11 +1,6 @@
 {
     "web3_url": "http://127.0.0.1:8545",
-<<<<<<< HEAD
-    "test_mnemonic": "test test test test test test test test test test test junk",
-    "mnemonic": "test test test test test test test test test test test junk",
-=======
     "test_mnemonic": "stuff slice staff easily soup parent arm payment cotton trade scatter struggle",
     "mnemonic": "fine music test violin matrix prize squirrel panther purchase material script deal",
->>>>>>> bd98dc79
     "base_path": "m/44'/60'/0'/0"
 }