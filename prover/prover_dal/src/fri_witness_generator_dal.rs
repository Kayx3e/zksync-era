--- conflicted
+++ resolved
@@ -1393,122 +1393,6 @@
         .unwrap()
     }
 
-<<<<<<< HEAD
-    pub async fn requeue_stuck_witness_inputs_jobs_for_batch(
-        &mut self,
-        block_number: L1BatchNumber,
-        max_attempts: u32,
-    ) -> Vec<StuckJobs> {
-        self.requeue_stuck_jobs_for_batch_in_aggregation_round(
-            AggregationRound::BasicCircuits,
-            block_number,
-            max_attempts,
-        )
-        .await
-    }
-
-    pub async fn requeue_stuck_leaf_aggregation_jobs_for_batch(
-        &mut self,
-        block_number: L1BatchNumber,
-        max_attempts: u32,
-    ) -> Vec<StuckJobs> {
-        self.requeue_stuck_jobs_for_batch_in_aggregation_round(
-            AggregationRound::LeafAggregation,
-            block_number,
-            max_attempts,
-        )
-        .await
-    }
-
-    pub async fn requeue_stuck_node_aggregation_jobs_for_batch(
-        &mut self,
-        block_number: L1BatchNumber,
-        max_attempts: u32,
-    ) -> Vec<StuckJobs> {
-        self.requeue_stuck_jobs_for_batch_in_aggregation_round(
-            AggregationRound::NodeAggregation,
-            block_number,
-            max_attempts,
-        )
-        .await
-    }
-
-    pub async fn requeue_stuck_recursion_tip_jobs_for_batch(
-        &mut self,
-        block_number: L1BatchNumber,
-        max_attempts: u32,
-    ) -> Vec<StuckJobs> {
-        self.requeue_stuck_jobs_for_batch_in_aggregation_round(
-            AggregationRound::RecursionTip,
-            block_number,
-            max_attempts,
-        )
-        .await
-    }
-
-    pub async fn requeue_stuck_scheduler_jobs_for_batch(
-        &mut self,
-        block_number: L1BatchNumber,
-        max_attempts: u32,
-    ) -> Vec<StuckJobs> {
-        self.requeue_stuck_jobs_for_batch_in_aggregation_round(
-            AggregationRound::Scheduler,
-            block_number,
-            max_attempts,
-        )
-        .await
-    }
-
-    async fn requeue_stuck_jobs_for_batch_in_aggregation_round(
-        &mut self,
-        aggregation_round: AggregationRound,
-        block_number: L1BatchNumber,
-        max_attempts: u32,
-    ) -> Vec<StuckJobs> {
-        let table_name = Self::input_table_name_for(aggregation_round);
-        let job_id_table_name = Self::job_id_table_name_for(aggregation_round);
-        let query = format!(
-            r#"
-            UPDATE {}
-            SET
-                status = 'queued',
-                updated_at = NOW(),
-                processing_started_at = NOW()
-            WHERE
-                l1_batch_number = {}
-                AND attempts >= {}
-                AND (status = 'in_progress' OR status = 'failed')
-            RETURNING
-                {},
-                status,
-                attempts
-            "#,
-            table_name,
-            i64::from(block_number.0),
-            max_attempts,
-            job_id_table_name
-        );
-        sqlx::query(&query)
-            .fetch_all(self.storage.conn())
-            .await
-            .unwrap()
-            .into_iter()
-            .map(|row| StuckJobs {
-                id: row.get::<i64, &str>(job_id_table_name) as u64,
-                status: row.get("status"),
-                attempts: row.get::<i16, &str>("attempts") as u64,
-            })
-            .collect()
-    }
-
-    fn job_id_table_name_for(aggregation_round: AggregationRound) -> &'static str {
-        match aggregation_round {
-            AggregationRound::BasicCircuits
-            | AggregationRound::RecursionTip
-            | AggregationRound::Scheduler => "l1_batch_number",
-            AggregationRound::LeafAggregation | AggregationRound::NodeAggregation => "id",
-        }
-=======
     pub async fn get_basic_witness_generator_job_for_batch(
         &mut self,
         l1_batch_number: L1BatchNumber,
@@ -1660,6 +1544,121 @@
             picked_by: row.picked_by.clone(),
         })
         .collect()
->>>>>>> bb5f129d
+    }
+
+    pub async fn requeue_stuck_witness_inputs_jobs_for_batch(
+        &mut self,
+        block_number: L1BatchNumber,
+        max_attempts: u32,
+    ) -> Vec<StuckJobs> {
+        self.requeue_stuck_jobs_for_batch_in_aggregation_round(
+            AggregationRound::BasicCircuits,
+            block_number,
+            max_attempts,
+        )
+        .await
+    }
+
+    pub async fn requeue_stuck_leaf_aggregation_jobs_for_batch(
+        &mut self,
+        block_number: L1BatchNumber,
+        max_attempts: u32,
+    ) -> Vec<StuckJobs> {
+        self.requeue_stuck_jobs_for_batch_in_aggregation_round(
+            AggregationRound::LeafAggregation,
+            block_number,
+            max_attempts,
+        )
+        .await
+    }
+
+    pub async fn requeue_stuck_node_aggregation_jobs_for_batch(
+        &mut self,
+        block_number: L1BatchNumber,
+        max_attempts: u32,
+    ) -> Vec<StuckJobs> {
+        self.requeue_stuck_jobs_for_batch_in_aggregation_round(
+            AggregationRound::NodeAggregation,
+            block_number,
+            max_attempts,
+        )
+        .await
+    }
+
+    pub async fn requeue_stuck_recursion_tip_jobs_for_batch(
+        &mut self,
+        block_number: L1BatchNumber,
+        max_attempts: u32,
+    ) -> Vec<StuckJobs> {
+        self.requeue_stuck_jobs_for_batch_in_aggregation_round(
+            AggregationRound::RecursionTip,
+            block_number,
+            max_attempts,
+        )
+        .await
+    }
+
+    pub async fn requeue_stuck_scheduler_jobs_for_batch(
+        &mut self,
+        block_number: L1BatchNumber,
+        max_attempts: u32,
+    ) -> Vec<StuckJobs> {
+        self.requeue_stuck_jobs_for_batch_in_aggregation_round(
+            AggregationRound::Scheduler,
+            block_number,
+            max_attempts,
+        )
+        .await
+    }
+
+    async fn requeue_stuck_jobs_for_batch_in_aggregation_round(
+        &mut self,
+        aggregation_round: AggregationRound,
+        block_number: L1BatchNumber,
+        max_attempts: u32,
+    ) -> Vec<StuckJobs> {
+        let table_name = Self::input_table_name_for(aggregation_round);
+        let job_id_table_name = Self::job_id_table_name_for(aggregation_round);
+        let query = format!(
+            r#"
+            UPDATE {}
+            SET
+                status = 'queued',
+                updated_at = NOW(),
+                processing_started_at = NOW()
+            WHERE
+                l1_batch_number = {}
+                AND attempts >= {}
+                AND (status = 'in_progress' OR status = 'failed')
+            RETURNING
+                {},
+                status,
+                attempts
+            "#,
+            table_name,
+            i64::from(block_number.0),
+            max_attempts,
+            job_id_table_name
+        );
+        sqlx::query(&query)
+            .fetch_all(self.storage.conn())
+            .await
+            .unwrap()
+            .into_iter()
+            .map(|row| StuckJobs {
+                id: row.get::<i64, &str>(job_id_table_name) as u64,
+                status: row.get("status"),
+                attempts: row.get::<i16, &str>("attempts") as u64,
+            })
+            .collect()
+    }
+
+    fn job_id_table_name_for(aggregation_round: AggregationRound) -> &'static str {
+        match aggregation_round {
+            AggregationRound::BasicCircuits
+            | AggregationRound::RecursionTip
+            | AggregationRound::Scheduler => "l1_batch_number",
+            AggregationRound::LeafAggregation | AggregationRound::NodeAggregation => "id",
+        }
     }
 }