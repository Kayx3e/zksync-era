--- conflicted
+++ resolved
@@ -5,20 +5,14 @@
 use std::time::Instant;
 use structopt::StructOpt;
 use tokio::sync::watch;
-<<<<<<< HEAD
-use zksync_config::configs::{FriWitnessGeneratorConfig, PrometheusConfig};
-
-=======
 use zksync_config::configs::{FriWitnessGeneratorConfig, PostgresConfig, PrometheusConfig};
-use zksync_dal::ConnectionPool;
->>>>>>> 5f61d8d0
 use zksync_env_config::{
     object_store::{ProverObjectStoreConfig, PublicObjectStoreConfig},
     FromEnv,
 };
 
 use zksync_object_store::ObjectStoreFactory;
-use zksync_prover_dal::{connection::DbVariant, ProverConnectionPool};
+use zksync_prover_dal::ProverConnectionPool;
 use zksync_prover_utils::get_stop_signal_receiver;
 use zksync_queued_job_processor::JobProcessor;
 use zksync_types::proofs::AggregationRound;
@@ -88,33 +82,24 @@
     let config =
         FriWitnessGeneratorConfig::from_env().context("FriWitnessGeneratorConfig::from_env()")?;
     let prometheus_config = PrometheusConfig::from_env().context("PrometheusConfig::from_env()")?;
-<<<<<<< HEAD
-    let server_connection_pool =
-        ServerConnectionPool::builder(zksync_main_dal::connection::DbVariant::Master)
-            .build()
-            .await
-            .context("failed to build a server connection_pool")?;
-    let prover_connection_pool = ProverConnectionPool::builder(DbVariant::Real)
-        .build()
-        .await
-        .context("failed to build a prover_connection_pool")?;
-=======
     let postgres_config = PostgresConfig::from_env().context("PostgresConfig::from_env()")?;
-    let connection_pool = ConnectionPool::builder(
+
+    let connection_pool = ServerConnectionPool::builder(
         postgres_config.master_url()?,
         postgres_config.max_connections()?,
     )
     .build()
     .await
     .context("failed to build a connection_pool")?;
-    let prover_connection_pool = ConnectionPool::builder(
+
+    let prover_connection_pool = ProverConnectionPool::builder(
         postgres_config.prover_url()?,
         postgres_config.max_connections()?,
     )
     .build()
     .await
     .context("failed to build a prover_connection_pool")?;
->>>>>>> 5f61d8d0
+
     let (stop_sender, stop_receiver) = watch::channel(false);
     let vk_commitments = get_cached_commitments();
     let protocol_versions = prover_connection_pool
