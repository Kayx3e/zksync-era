--- conflicted
+++ resolved
@@ -1,8 +1,5 @@
 pub(crate) mod get_file_info;
-<<<<<<< HEAD
 pub(crate) mod requeue;
-=======
 pub(crate) mod status;
 
-pub(crate) use status::StatusCommand;
->>>>>>> bb5f129d
+pub(crate) use status::StatusCommand;