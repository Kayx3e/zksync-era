use anyhow::{ensure, Context as _};
use clap::Args as ClapArgs;
use prover_dal::{Connection, ConnectionPool, Prover, ProverDal};
use zksync_types::L1BatchNumber;

use super::utils::{BatchData, Task, TaskStatus};
use crate::commands::status::utils::postgres_config;

#[derive(ClapArgs)]
pub struct Args {
    #[clap(short = 'n', num_args = 1..)]
    batches: Vec<L1BatchNumber>,
    #[clap(short, long, default_value("false"))]
    verbose: bool,
}

pub(crate) async fn run(args: Args) -> anyhow::Result<()> {
    ensure!(
        !args.batches.is_empty(),
        "At least one batch number should be provided"
    );

    let batches_data = get_batches_data(args.batches).await?;

    for batch_data in batches_data {
        println!("{batch_data:?}");
    }

    Ok(())
}

async fn get_batches_data(batches: Vec<L1BatchNumber>) -> anyhow::Result<Vec<BatchData>> {
    let config = postgres_config()?;

    let prover_connection_pool =
        ConnectionPool::<Prover>::builder(config.prover_url()?, config.max_connections()?)
            .build()
            .await
            .context("failed to build a prover_connection_pool")?;

    let mut conn = prover_connection_pool.connection().await.unwrap();

    let mut batches_data = Vec::new();
    for batch in batches {
        let current_batch_data = BatchData {
<<<<<<< HEAD
            basic_witness_generator: Task::BasicWitnessGenerator(
                get_proof_basic_witness_generator_status_for_batch(batch, &mut conn).await,
=======
            compressor: Task::Compressor(
                get_proof_compression_job_status_for_batch(batch, &mut conn).await,
>>>>>>> 6ec0ac36
            ),
            ..Default::default()
        };
        batches_data.push(current_batch_data);
    }
<<<<<<< HEAD

    Ok(vec![BatchData::default()])
}

async fn get_proof_basic_witness_generator_status_for_batch<'a>(
    batch_number: L1BatchNumber,
    conn: &mut Connection<'a, Prover>,
) -> TaskStatus {
    conn.fri_witness_generator_dal()
        .get_basic_witness_generator_job_for_batch(batch_number)
        .await
        .map(|job| TaskStatus::from(job.status))
        .unwrap_or(TaskStatus::Custom(
            "Basic witness generator job not found 🚫".to_owned(),
        ))
=======

    Ok(batches_data)
}

async fn get_proof_compression_job_status_for_batch<'a>(
    batch_number: L1BatchNumber,
    conn: &mut Connection<'a, Prover>,
) -> TaskStatus {
    conn.fri_proof_compressor_dal()
        .get_proof_compression_job_for_batch(batch_number)
        .await
        .map(|job| TaskStatus::from(job.status))
        .unwrap_or(TaskStatus::Custom("Compressor job not found 🚫".to_owned()))
>>>>>>> 6ec0ac36
}<|MERGE_RESOLUTION|>--- conflicted
+++ resolved
@@ -43,21 +43,18 @@
     let mut batches_data = Vec::new();
     for batch in batches {
         let current_batch_data = BatchData {
-<<<<<<< HEAD
             basic_witness_generator: Task::BasicWitnessGenerator(
                 get_proof_basic_witness_generator_status_for_batch(batch, &mut conn).await,
-=======
+            ),
             compressor: Task::Compressor(
                 get_proof_compression_job_status_for_batch(batch, &mut conn).await,
->>>>>>> 6ec0ac36
             ),
             ..Default::default()
         };
         batches_data.push(current_batch_data);
     }
-<<<<<<< HEAD
 
-    Ok(vec![BatchData::default()])
+    Ok(batches_data)
 }
 
 async fn get_proof_basic_witness_generator_status_for_batch<'a>(
@@ -71,9 +68,6 @@
         .unwrap_or(TaskStatus::Custom(
             "Basic witness generator job not found 🚫".to_owned(),
         ))
-=======
-
-    Ok(batches_data)
 }
 
 async fn get_proof_compression_job_status_for_batch<'a>(
@@ -85,5 +79,4 @@
         .await
         .map(|job| TaskStatus::from(job.status))
         .unwrap_or(TaskStatus::Custom("Compressor job not found 🚫".to_owned()))
->>>>>>> 6ec0ac36
 }