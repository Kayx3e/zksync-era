--- conflicted
+++ resolved
@@ -3,12 +3,7 @@
 use crate::cli::ProverCLIConfig;
 
 pub(crate) mod batch;
-<<<<<<< HEAD
 pub mod utils;
-=======
-pub(crate) mod l1;
-mod utils;
->>>>>>> c127ff17
 
 #[derive(Subcommand)]
 pub enum StatusCommand {
